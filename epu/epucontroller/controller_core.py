import itertools
import ion.util.ionlog
from epu.epucontroller.forengine import Instance, SensorItem, Control, State

log = ion.util.ionlog.getLogger(__name__)

import time
import uuid
from collections import defaultdict
from epu.decisionengine import EngineLoader
import epu.states as InstanceStates
from epu import cei_events
from twisted.internet.task import LoopingCall
from twisted.internet import defer
from epu.epucontroller.health import HealthMonitor, InstanceHealthState
from epu.epucontroller.controller_store import ControllerStore
from epu.epucontroller import de_states

PROVISIONER_VARS_KEY = 'provisioner_vars'
MONITOR_HEALTH_KEY = 'monitor_health'
HEALTH_BOOT_KEY = 'health_boot_timeout'
HEALTH_MISSING_KEY = 'health_missing_timeout'
HEALTH_ZOMBIE_KEY = 'health_zombie_timeout'

_HEALTHY_STATES = (InstanceHealthState.OK, InstanceHealthState.UNKNOWN)

class ControllerCore(object):
    """Controller functionality that is not specific to the messaging layer.
    """

    def __init__(self, provisioner_client, engineclass, controller_name,
                 conf=None, state=None, store=None):

        if state:
            self.state = state
        else:
            self.state = ControllerCoreState(store or ControllerStore())

        prov_vars = None
        health_kwargs = None
        if conf:
            if conf.has_key(PROVISIONER_VARS_KEY):
                prov_vars = conf[PROVISIONER_VARS_KEY]

            if conf.get(MONITOR_HEALTH_KEY):
                health_kwargs = {}
                if HEALTH_BOOT_KEY in conf:
                    health_kwargs['boot_seconds'] = conf[HEALTH_BOOT_KEY]
                if HEALTH_MISSING_KEY in conf:
                    health_kwargs['missing_seconds'] = conf[HEALTH_MISSING_KEY]
                if HEALTH_ZOMBIE_KEY in conf:
                    health_kwargs['zombie_seconds'] = conf[HEALTH_ZOMBIE_KEY]
        self.conf = conf

        if health_kwargs is not None:
            self.health_monitor = HealthMonitor(self.state, **health_kwargs)
        else:
            self.health_monitor = None

<<<<<<< HEAD
        self.state = ControllerCoreState(health_monitor)

=======
>>>>>>> 7ae6efae
        # There can only ever be one 'reconfigure' or 'decide' engine call run
        # at ANY time.  The 'decide' call is triggered via timed looping call
        # and 'reconfigure' is triggered asynchronously at any moment.  
        self.busy = defer.DeferredSemaphore(1)

        self.provisioner_client = provisioner_client
        self.control = ControllerCoreControl(provisioner_client, self.state,
                                             prov_vars, controller_name)
        self.engine = EngineLoader().load(engineclass)

    def new_sensor_info(self, content):
        """Handle an incoming sensor message

        @param content Raw sensor content
        @retval Deferred
        """
        return self.state.new_sensor_item(content)

<<<<<<< HEAD
        # Keeping message differentiation first, before state_item is parsed.
        # There needs to always be a methodical way to differentiate.
        if content.has_key("node_id"):
            self.state.new_instancestate(content)
        elif content.has_key("queue_length"):
            self.state.new_queuelen(content)
        elif content.has_key("worker_status"):
            self.state.new_workerstatus(content)
        else:
            log.error("received unknown sensor info: '%s'" % content)
=======
    def new_instance_state(self, content):
        """Handle an incoming instance state message

        @param content Raw instance state content
        @retval Deferred
        """
        return self.state.new_instance_state(content)
>>>>>>> 7ae6efae

    def new_heartbeat(self, content):
        """Handle an incoming heartbeat message

        @param content Raw heartbeat content
        @retval Deferred
        """
        if self.health_monitor:
            return self.health_monitor.new_heartbeat(content)
        else:
            return defer.succeed(None)

    def begin_controlling(self):
        """Call the decision engine at the appropriate times.
        """
        log.debug('Starting engine decision loop - %s second interval',
                self.control.sleep_seconds)
        self.control_loop = LoopingCall(self.run_decide)
        self.control_loop.start(self.control.sleep_seconds, now=False)

    @defer.inlineCallbacks
    def run_initialize(self):
        """Performs initialization routines that may require async processing
        """

        yield self.state.recover()

        # to make absolutely certain we have the latest records for instances,
        # we request provisioner to dump state
        instance_ids = []
        for instance in self.state.instances.itervalues():
            if instance.state < InstanceStates.TERMINATED:
                instance_ids.append(instance.instance_id)

        if instance_ids:
            yield self.provisioner_client.dump_state(nodes=instance_ids)

        engine_state = self.state.get_engine_state()

        # DE routines can optionally return a Deferred
        yield defer.maybeDeferred(self.engine.initialize,
                                  self.control, engine_state, self.conf)
        
    def run_initialize(self, conf):
        """Performs initialization routines that may require async processing
        """
        # DE routines can optionally return a Deferred
        return defer.maybeDeferred(self.engine.initialize,
                                   self.control, self.state, conf)

    @defer.inlineCallbacks
    def run_decide(self):

<<<<<<< HEAD
        try:
            yield self.busy.run(self.engine.decide, self.control, self.state)
        except Exception,e:
            log.error("Error in engine decide call: %s", str(e), exc_info=True)
        
=======
        # allow health monitor to update any MISSING etc instance states
        if self.health_monitor:
            yield self.health_monitor.update()

        engine_state = self.state.get_engine_state()
        try:
            yield self.busy.run(self.engine.decide, self.control, engine_state)
        except Exception,e:
            log.error("Error in engine decide call: %s", str(e), exc_info=True)

>>>>>>> 7ae6efae
    @defer.inlineCallbacks
    def run_reconfigure(self, conf):
        log.debug("reconfigure()")
        yield self.busy.run(self.engine.reconfigure, self.control, conf)

    def de_state(self):
        log.debug("de_state()")
        if hasattr(self.engine, "de_state"):
            return self.engine.de_state
        else:
            return de_states.UNKNOWN

    def de_conf_report(self):
        log.debug("de_conf_report()")
        if hasattr(self.engine, "de_conf_report"):
            return self.engine.de_conf_report()
        else:
            return None

    @defer.inlineCallbacks
    def whole_state(self):
        log.debug("whole_state()")
        whole_state = yield self.busy.run(self._whole_state)
        # Cannot log this event until the event DB handles complex dicts
        # cei_events.event("controller", "whole_state", log, extra=whole_state)
        defer.returnValue(whole_state)

    @defer.inlineCallbacks
    def node_error(self, node_id):
        log.debug("node_error(): node_id '%s'" % node_id)
        whole_state = yield self.busy.run(self._node_error, node_id)
        defer.returnValue(whole_state)

    def _latest_qlen(self):
        """Return (last_queuelen_size, last_queuelen_time) """
        return -1, -1

    def _node_error(self, node_id):
        """Return a string (potentially long) for an error reported off the node via heartbeat.
        Return empty or None if there is nothing or if the node is not known."""
        instance = self.state.instances.get(node_id)
        if instance:
            return instance.errors
        return None

    def _whole_state(self):
        """
        Return dictionary of the state of each instance this controller is aware of.

        Here is the dictionary in pseudocode:

        {
            "de_state" : STABLE OR NOT - (a decision engine is not required to implement this)
            "de_conf_report" : CONFIGURATION REPORT - (a decision engine is not required to implement this)
            "last_queuelen_size" : INTEGER (or -1)
            "last_queuelen_time" : SECONDS SINCE EPOCH (or -1),
            "instances" : {
                    "$instance_id_01" : { "iaas_state" : LATEST INSTANCE STATE - epu.states.*
                                          "iaas_state_time" : SECONDS SINCE EPOCH (or -1)
                                          "heartbeat_time" : SECONDS SINCE EPOCH (or -1)
                                          "heartbeat_state" : HEALTH STATE - epu.epucontroller.health.NodeHealthState.*
                                        },
                    "$instance_id_02" : { ... },
                    "$instance_id_03" : { ... },
            }
        }
        """

        de_state = self.de_state()
        last_queuelen_size, last_queuelen_time = self._latest_qlen()

        instances = {}

        for instance_id, instance in self.state.instances.iteritems():
            hearbeat_time = -1
            if self.health_monitor:
                hearbeat_time = self.health_monitor.last_heartbeat_time(instance_id)
            instances[instance_id] = {"iaas_state": instance.state,
                                      "iaas_state_time": instance.state_time,
                                      "heartbeat_time": hearbeat_time,
                                      "heartbeat_state": instance.health}
        sensors = {}
        for sensor_id, sensor_item in self.state.sensors.iteritems():
            sensors[sensor_id] = str(sensor_item.value)

        return { "de_state": de_state,
                 "de_conf_report": self.de_conf_report(),
                 # queuelen sizes don't make sense anymore
                 "last_queuelen_size": last_queuelen_size,
                 "last_queuelen_time": last_queuelen_time,
                 "instances": instances,
                 "sensors" : sensors}


class ControllerCoreState(object):
    """Provides state and persistence management facilities for EPU Controller

    Note that this is no longer the object given to Decision Engine decide().
    """

<<<<<<< HEAD
    def __init__(self, health_monitor=None):
        super(ControllerCoreState, self).__init__()
        self.instance_state_parser = InstanceStateParser()
        self.queuelen_parser = QueueLengthParser()
        self.workerstatus_parser = WorkerStatusParser()
        self.instance_states = defaultdict(list)
        self.queue_lengths = defaultdict(list)
        self.worker_status = defaultdict(list)

        # these should be folded into an all-encompassing Instance structure
        self.instance_public_ip = {}
        self.instance_private_ip = {}
        self.ip_instance = {}
=======
    def __init__(self, store):
        self.store = store
        self.engine_state = EngineState()
>>>>>>> 7ae6efae

        self.instance_parser = InstanceParser()
        self.sensor_parser = SensorItemParser()

<<<<<<< HEAD
    def new_instancestate(self, content):
        state_item = self.instance_state_parser.state_item(content)
        if state_item:
            instance_id = state_item.key
            self.instance_states[instance_id].append(state_item)
=======
        self.instances = {}
        self.sensors = {}
        self.pending_instances = defaultdict(list)
        self.pending_sensors = defaultdict(list)
>>>>>>> 7ae6efae

    @defer.inlineCallbacks
    def recover(self):
        """Attempt to recover any state from the store.

        Can safely be called during a fresh start.
        """
        log.debug("Attempting recovery of controller state")
        instance_ids = yield self.store.get_instance_ids()
        for instance_id in instance_ids:
            instance = yield self.store.get_instance(instance_id)
            if instance:
                log.info("Recovering instance %s in state %s", instance_id,
                         instance.state)
                self.instances[instance_id] = instance

        sensor_ids = yield self.store.get_sensor_ids()
        for sensor_id in sensor_ids:
            sensor = yield self.store.get_sensor(sensor_id)
            if sensor:
                log.info("Recovering sensor %s with value %s", sensor_id,
                         sensor.value)

    def new_instance_state(self, content, timestamp=None):
        """Introduce a new instance state from an incoming message

        @retval Deferred
        """
        instance_id = self.instance_parser.parse_instance_id(content)
        if instance_id:
            previous = self.instances.get(instance_id)
            instance = self.instance_parser.parse(content, previous,
                                                  timestamp=timestamp)
            if instance:
                return self._add_instance(instance)
        return defer.succeed(False)

    def new_instance_launch(self, instance_id, launch_id, site, allocation,
                            timestamp=None):
        """Record a new instance launch

        @param instance_id Unique id for the new instance
        @param launch_id Unique id for the new launch group
        @param site Site instance is being launched at
        @param allocation Size of new instance
        @retval Deferred
        """
        now = time.time() if timestamp is None else timestamp

<<<<<<< HEAD
            # this should be folded into something less ad hoc
            if instance_id not in self.instance_public_ip:
                pub = content.get("public_ip")
                priv = content.get("private_ip")

                # assuming both IPs come in at same time
                if pub or priv:
                    if pub:
                        self.ip_instance[pub] = instance_id
                    if priv:
                        self.ip_instance[priv] = instance_id

                    self.instance_public_ip[instance_id] = pub
                    self.instance_private_ip[instance_id] = priv

    def new_launch(self, new_instance_id):
        state = InstanceStates.REQUESTING
        item = StateItem("instance-state", new_instance_id, time.time(), state)
        self.instance_states[item.key].append(item)
=======
        if instance_id in self.instances:
            raise KeyError("instance %s already exists" % instance_id)
>>>>>>> 7ae6efae

        instance = CoreInstance(instance_id=instance_id, launch_id=launch_id,
                            site=site, allocation=allocation,
                            state=InstanceStates.REQUESTING,
                            state_time=now,
                            health=InstanceHealthState.UNKNOWN)
        return self._add_instance(instance)

<<<<<<< HEAD
    def new_workerstatus(self, content):
        state_item = self.workerstatus_parser.state_item(content)
        if state_item:
            self.worker_status[state_item.key].append(state_item)

    def new_heartbeat(self, content):
        if self.health:
            self.health.new_heartbeat(content)
        else:
            log.info("Got heartbeat but node health isn't monitored: %s",
                     content)
=======
    def new_instance_health(self, instance_id, health_state, errors=None):
        """Record new instance health information
>>>>>>> 7ae6efae

        Expected to be called by the health monitor.

        @param instance_id Id of instance
        @param health_state The state
        @param errors Instance errors provided in the heartbeat
        @retval Deferred
        """
        instance = self.instances[instance_id]
        d = dict(instance.iteritems())
        d['health'] = health_state
        d['errors'] = errors
        newinstance = CoreInstance(**d)
        return self._add_instance(newinstance)

    def new_sensor_item(self, content):
        """Introduce new sensor item from an incoming message

        @retval Deferred
        """
<<<<<<< HEAD
        if typename == "instance-state":
            data = self.instance_states
        elif typename == "queue-length":
            data = self.queue_lengths
        elif typename == "worker-status":
            data = self.worker_status
        elif typename == "instance-health":
            data = self.health.nodes if self.health else None
        else:
            raise KeyError("Unknown typename: '%s'" % typename)
=======
        item = self.sensor_parser.parse(content)
        if item:
            return self._add_sensor(item)
        return defer.succeed(False)

    def get_engine_state(self):
        """Get an object to provide to engine decide() and reset pending state
>>>>>>> 7ae6efae

        Beware that the object provided may be changed and reused by the
        next invocation of this method.
        """
        s = self.engine_state
        s.sensors = dict(self.sensors.iteritems())
        s.sensor_changes = dict(self.pending_sensors.iteritems())
        s.instances = dict(self.instances.iteritems())
        s.instance_changes = dict(self.pending_instances.iteritems())

        self._reset_pending()
        return s

    def _add_instance(self, instance):
        instance_id = instance.instance_id
        self.instances[instance_id] = instance
        self.pending_instances[instance_id].append(instance)
        return self.store.add_instance(instance)

    def _add_sensor(self, sensor):
        sensor_id = sensor.sensor_id
        previous = self.sensors.get(sensor_id)

        # we only update the current sensor value if the timestamp is newer.
        # But we can still add out-of-order items to the store and the
        # pending list.
        if previous and sensor.time < previous.time:
            log.warn("Received out of order %s sensor item!", sensor_id)
        else:
            self.sensors[sensor_id] = sensor

        self.pending_sensors[sensor_id].append(sensor)
        return self.store.add_sensor(sensor)

    def _reset_pending(self):
        self.pending_instances.clear()
        self.pending_sensors.clear()


REQUIRED_INSTANCE_FIELDS = ('instance_id', 'launch_id', 'site', 'allocation', 'state')
class CoreInstance(Instance):
    @classmethod
    def from_existing(cls, previous, **kwargs):
        dct = previous.__dict__.copy()
        dct.update(kwargs)
        return cls(**kwargs)

    @classmethod
    def from_dict(cls, dct):
        return cls(**dct)

    def __init__(self, **kwargs):
        for f in REQUIRED_INSTANCE_FIELDS:
            if not f in kwargs:
                raise TypeError("Missing required instance field: " + f)
        self.__dict__.update(kwargs)

    def __getattr__(self, item):
        # only called when regular attribute resolution fails
        return None

    def __setattr__(self, key, value):
        # obviously not foolproof, more of a warning
        raise KeyError("Instance attribute setting disabled")

    def __getitem__(self, item):
        return self.__dict__[item]

    def __iter__(self):
        return iter(self.__dict__)

    def get(self, key, default=None):
        """Get a single instance property
        """
<<<<<<< HEAD
        if typename == "instance-state":
            data = self.instance_states
        elif typename == "queue-length":
            data = self.queue_lengths
        elif typename == "worker-status":
            data = self.worker_status
        elif typename == "instance-health":
            data = self.health.nodes if self.health else None
        else:
            raise KeyError("Unknown typename: '%s'" % typename)
=======
        return self.__dict__.get(key, default)
>>>>>>> 7ae6efae

    def iteritems(self):
        """Iterator for (key,value) pairs of instance properties
        """
        return self.__dict__.iteritems()

    def iterkeys(self):
        """Iterator for instance property keys
        """
        return  self.__dict__.iterkeys()

    def items(self):
        """List of (key,value) pairs of instance properties
        """
        return self.__dict__.items()

    def keys(self):
        """List of available instance property keys
        """
        return self.__dict__.keys()

    def get_instance_public_ip(self, instance_id):
        return self.instance_public_ip.get(instance_id)

    def get_instance_private_ip(self, instance_id):
        return self.instance_private_ip.get(instance_id)

    def get_instance_from_ip(self, ip):
        return self.ip_instance.get(ip)


class EngineState(State):
    """State object given to decision engine
    """

    def __init__(self):
        # the last value of each sensor input.
        # for example `queue_size = state.sensors['queuestat']`
        self.sensors = None

        # a list of values received for each sensor input, since the last decide() call
        # DEs can use this to easily inspect each value and maybe feed them into a model
        # for example: `for qs in state.sensor_changes['queuestat']`
        self.sensor_changes = None

        # the current Instance objects
        self.instances = None
        self.instance_changes = None

    def get_sensor(self, sensor_id):
        """Returns latest value for the specified sensor

        @param sensor_id Sensor ID to filter on
        """
        return self.sensors.get(sensor_id)

    def get_sensor_changes(self, sensor_id=None):
        """Returns list of sensor values received since last decide() call

        @param sensor_id Optional sensor ID to filter on
        """
        if sensor_id:
            changes = self.sensor_changes.get(sensor_id)
            if changes is None:
                return []
            return changes
        return list(itertools.chain(*self.sensor_changes.itervalues()))

    def get_sensor_history(self, sensor_id, count=None, reverse=True):
        """Queries datastore for historical values of the specified sensor

        @retval Deferred
        """
        raise NotImplemented("History unavailable")

    def get_instance(self, instance_id):
        """
        Returns latest state object for the specified instance
        """
        return self.instances.get(instance_id)

    def get_instance_changes(self, instance_id=None):
        """
        Returns list of instance records received since the last decide() call

        Records are ordered by node and state and duplicates are omitted
        """
        if instance_id:
            changes = self.instance_changes.get(instance_id)
            if changes is None:
                return []
            return changes

        return list(itertools.chain(*self.instance_changes.itervalues()))

    def get_instance_history(self, instance_id, count):
        """Queries datastore for historical values of the specified instance

        @retval Deferred
        """
        raise NotImplemented("History unavailable")

    # below are instance-specific queries. There is room to add a lot more here
    # to query for launches, sites, IPs, etc.

    def get_instances_by_state(self, state, maxstate=None):
        """Returns a list of instances in the specified state or state range

        @param state instance state to search for, or inclusive lower bound in range
        @param maxstate Optional inclusive upper bound of range search
        """

        if maxstate:
            f = lambda i: i.state >= state and i.state <= maxstate
        else:
            f = lambda i: i.state == state
        return [instance for instance in self.instances.itervalues()
                if f(instance)]

    def get_healthy_instances(self):
        """Returns instances in a healthy state (OK, UNKNOWN)

        Most likely the DE will want to terminate these and replace them
        """
        return [instance for instance in self.instances.itervalues()
                if instance.health in _HEALTHY_STATES]

    def get_pending_instances(self):
        """Returns instances that are in the process of starting.

        REQUESTED <= state < RUNNING
        """
        return [instance for instance in self.instances.itervalues()
                if instance.state >= InstanceStates.REQUESTED and
                   instance.state < InstanceStates.RUNNING]

    def get_unhealthy_instances(self):
        """Returns instances in an unhealthy state (MISSING, ERROR, ZOMBIE, etc)

        Most likely the DE will want to terminate these and replace them
        """
        return [instance for instance in self.instances.itervalues()
                if instance.health not in _HEALTHY_STATES]


class SensorItemParser(object):
    """Loads an incoming sensor item message
    """
    def parse(self, content):
        if not content:
            log.warn("Received empty sensor item: %s", content)
            return None

        if not isinstance(content, dict):
            log.warn("Received non-dict sensor item: %s", content)
            return None

        try:
            item = SensorItem(content['sensor_id'],
                              long(content['time']),
                              content['value'])
        except KeyError,e:
            log.warn('Received invalid sensor item. Missing "%s": %s', e,
                     content)
            return None
        except ValueError,e:
            log.warn('Received invalid sensor item. Bad "%s": %s', e, content)
            return None

        return item


class InstanceParser(object):
    """Loads an incoming instance state message
    """

    def parse_instance_id(self, content):
        try:
            instance_id = content.get('node_id')
        except KeyError:
            log.warn("Instance state message missing 'node_id' field: %s",
                     content)
            return None
        return instance_id
    
    def parse(self, content, previous, timestamp=None):
        now = time.time() if timestamp is None else timestamp

        try:
            instance_id = content.pop('node_id')
        except KeyError, e:
            log.warn("Instance state message missing required field '%s': %s",
                     e, content)
            return None

        # this has gotten messy because of need to preserve health
        # info from previous record

<<<<<<< HEAD
class WorkerStatusParser(object):
    """Converts worker status message into a StateItem
    """

    def __init__(self):
        pass

    def state_item(self, content):
        log.debug("received new worker status state message: '%s'" % content)
        try:
            worker_status = self._expected(content, "worker_status")
            queueid = self._expected(content, "queue_name")
        except KeyError:
            log.error("could not capture sensor info (full message: '%s')" % content)
            return None
        return StateItem("worker-status", queueid, time.time(), worker_status)

    def _expected(self, content, key):
        if content.has_key(key):
            return str(content[key])
        else:
            log.error("message does not contain part with key '%s'" % key)
            raise KeyError()
=======
        d = dict(instance_id=instance_id, state_time=now)
        d.update(content)
        d['health'] = previous.health
        d['errors'] = list(previous.errors) if previous.errors else None
        new = CoreInstance(**d)

        if new.state <= previous.state:
            log.warn("Got out of order or duplicate instance state message!"+
            " It will be dropped: %s", content)
            return None
        return new
>>>>>>> 7ae6efae


class ControllerCoreControl(Control):
    def __init__(self, provisioner_client, state, prov_vars, controller_name):
        super(ControllerCoreControl, self).__init__()
        self.sleep_seconds = 5.0
        self.provisioner = provisioner_client
        self.state = state
        self.controller_name = controller_name
        self.prov_vars = prov_vars # can be None

    def configure(self, parameters):
        """
        Give the engine the opportunity to offer input about how often it
        should be called or what specific events it would always like to be
        triggered after.

        See the decision engine implementer's guide for specific configuration
        options.

        @retval None
        @exception Exception illegal/unrecognized input
        """
        if not parameters:
            log.info("ControllerCoreControl is configured, no parameters")
            return
            
        if parameters.has_key("timed-pulse-irregular"):
            sleep_ms = int(parameters["timed-pulse-irregular"])
            self.sleep_seconds = sleep_ms / 1000.0
            log.info("Configured to pulse every %.2f seconds" % self.sleep_seconds)
            
        if parameters.has_key(PROVISIONER_VARS_KEY):
            self.prov_vars = parameters[PROVISIONER_VARS_KEY]
            log.info("Configured with new provisioner vars:\n%s" % self.prov_vars)

    def launch(self, deployable_type_id, launch_description, extravars=None):
        """Choose instance IDs for each instance desired, a launch ID and send
        appropriate message to Provisioner.

        Control API method, see the decision engine implementer's guide.

        @param deployable_type_id string identifier of the DP to launch
        @param launch_description See engine implementer's guide
        @param extravars Optional, see engine implementer's guide
        @retval tuple (launch_id, launch_description), see guide
        @exception Exception illegal input
        @exception Exception message not sent
        """

        # right now we are sending some node-specific data in provisioner vars
        # (node_id at least)
        if len(launch_description) != 1:
            raise NotImplementedError("Only single-node launches are supported")

        launch_id = str(uuid.uuid4())
        log.info("Request for DP '%s' is a new launch with id '%s'" % (deployable_type_id, launch_id))
        new_instance_id_list = []
        for group,item in launch_description.iteritems():
            log.info(" - %s is %d %s from %s" % (group, item.num_instances, item.allocation_id, item.site))

            if item.num_instances != 1:
                raise NotImplementedError("Only single-node launches are supported")

            for i in range(item.num_instances):
                new_instance_id = str(uuid.uuid4())
                self.state.new_instance_launch(new_instance_id, launch_id,
                                      item.site, item.allocation_id)
                item.instance_ids.append(new_instance_id)
                new_instance_id_list.append(new_instance_id)
        
        vars_send = self.prov_vars.copy()
        if extravars:
            vars_send.update(extravars)

        # The node_id var is the reason only single-node launches are supported.
        # It could be instead added by the provisioner or something? It also
        # is complicated by the contextualization system.
        vars_send['node_id'] = new_instance_id_list[0]
        vars_send['heartbeat_dest'] = self.controller_name

        log.debug("Launching with parameters:\n%s" % str(vars_send))

        subscribers = (self.controller_name,)
            
        self.provisioner.provision(launch_id, deployable_type_id,
                launch_description, subscribers, vars=vars_send)
        extradict = {"launch_id":launch_id,
                     "new_instance_ids":new_instance_id_list,
                     "subscribers":subscribers}
        cei_events.event("controller", "new_launch",
                         log, extra=extradict)
        return launch_id, launch_description

    def destroy_instances(self, instance_list):
        """Terminate particular instances.

        Control API method, see the decision engine implementer's guide.

        @param instance_list list size >0 of instance IDs to terminate
        @retval None
        @exception Exception illegal input/unknown ID(s)
        @exception Exception message not sent
        """
        self.provisioner.terminate_nodes(instance_list)

    def destroy_launch(self, launch_id):
        """Terminate an entire launch.

        Control API method, see the decision engine implementer's guide.

        @param launch_id launch to terminate
        @retval None
        @exception Exception illegal input/unknown ID
        @exception Exception message not sent
        """
        self.provisioner.terminate_launches([launch_id])<|MERGE_RESOLUTION|>--- conflicted
+++ resolved
@@ -57,11 +57,6 @@
         else:
             self.health_monitor = None
 
-<<<<<<< HEAD
-        self.state = ControllerCoreState(health_monitor)
-
-=======
->>>>>>> 7ae6efae
         # There can only ever be one 'reconfigure' or 'decide' engine call run
         # at ANY time.  The 'decide' call is triggered via timed looping call
         # and 'reconfigure' is triggered asynchronously at any moment.  
@@ -80,18 +75,6 @@
         """
         return self.state.new_sensor_item(content)
 
-<<<<<<< HEAD
-        # Keeping message differentiation first, before state_item is parsed.
-        # There needs to always be a methodical way to differentiate.
-        if content.has_key("node_id"):
-            self.state.new_instancestate(content)
-        elif content.has_key("queue_length"):
-            self.state.new_queuelen(content)
-        elif content.has_key("worker_status"):
-            self.state.new_workerstatus(content)
-        else:
-            log.error("received unknown sensor info: '%s'" % content)
-=======
     def new_instance_state(self, content):
         """Handle an incoming instance state message
 
@@ -99,7 +82,6 @@
         @retval Deferred
         """
         return self.state.new_instance_state(content)
->>>>>>> 7ae6efae
 
     def new_heartbeat(self, content):
         """Handle an incoming heartbeat message
@@ -143,23 +125,9 @@
         yield defer.maybeDeferred(self.engine.initialize,
                                   self.control, engine_state, self.conf)
         
-    def run_initialize(self, conf):
-        """Performs initialization routines that may require async processing
-        """
-        # DE routines can optionally return a Deferred
-        return defer.maybeDeferred(self.engine.initialize,
-                                   self.control, self.state, conf)
-
     @defer.inlineCallbacks
     def run_decide(self):
 
-<<<<<<< HEAD
-        try:
-            yield self.busy.run(self.engine.decide, self.control, self.state)
-        except Exception,e:
-            log.error("Error in engine decide call: %s", str(e), exc_info=True)
-        
-=======
         # allow health monitor to update any MISSING etc instance states
         if self.health_monitor:
             yield self.health_monitor.update()
@@ -170,7 +138,6 @@
         except Exception,e:
             log.error("Error in engine decide call: %s", str(e), exc_info=True)
 
->>>>>>> 7ae6efae
     @defer.inlineCallbacks
     def run_reconfigure(self, conf):
         log.debug("reconfigure()")
@@ -271,41 +238,17 @@
     Note that this is no longer the object given to Decision Engine decide().
     """
 
-<<<<<<< HEAD
-    def __init__(self, health_monitor=None):
-        super(ControllerCoreState, self).__init__()
-        self.instance_state_parser = InstanceStateParser()
-        self.queuelen_parser = QueueLengthParser()
-        self.workerstatus_parser = WorkerStatusParser()
-        self.instance_states = defaultdict(list)
-        self.queue_lengths = defaultdict(list)
-        self.worker_status = defaultdict(list)
-
-        # these should be folded into an all-encompassing Instance structure
-        self.instance_public_ip = {}
-        self.instance_private_ip = {}
-        self.ip_instance = {}
-=======
     def __init__(self, store):
         self.store = store
         self.engine_state = EngineState()
->>>>>>> 7ae6efae
 
         self.instance_parser = InstanceParser()
         self.sensor_parser = SensorItemParser()
 
-<<<<<<< HEAD
-    def new_instancestate(self, content):
-        state_item = self.instance_state_parser.state_item(content)
-        if state_item:
-            instance_id = state_item.key
-            self.instance_states[instance_id].append(state_item)
-=======
         self.instances = {}
         self.sensors = {}
         self.pending_instances = defaultdict(list)
         self.pending_sensors = defaultdict(list)
->>>>>>> 7ae6efae
 
     @defer.inlineCallbacks
     def recover(self):
@@ -355,30 +298,8 @@
         """
         now = time.time() if timestamp is None else timestamp
 
-<<<<<<< HEAD
-            # this should be folded into something less ad hoc
-            if instance_id not in self.instance_public_ip:
-                pub = content.get("public_ip")
-                priv = content.get("private_ip")
-
-                # assuming both IPs come in at same time
-                if pub or priv:
-                    if pub:
-                        self.ip_instance[pub] = instance_id
-                    if priv:
-                        self.ip_instance[priv] = instance_id
-
-                    self.instance_public_ip[instance_id] = pub
-                    self.instance_private_ip[instance_id] = priv
-
-    def new_launch(self, new_instance_id):
-        state = InstanceStates.REQUESTING
-        item = StateItem("instance-state", new_instance_id, time.time(), state)
-        self.instance_states[item.key].append(item)
-=======
         if instance_id in self.instances:
             raise KeyError("instance %s already exists" % instance_id)
->>>>>>> 7ae6efae
 
         instance = CoreInstance(instance_id=instance_id, launch_id=launch_id,
                             site=site, allocation=allocation,
@@ -387,22 +308,8 @@
                             health=InstanceHealthState.UNKNOWN)
         return self._add_instance(instance)
 
-<<<<<<< HEAD
-    def new_workerstatus(self, content):
-        state_item = self.workerstatus_parser.state_item(content)
-        if state_item:
-            self.worker_status[state_item.key].append(state_item)
-
-    def new_heartbeat(self, content):
-        if self.health:
-            self.health.new_heartbeat(content)
-        else:
-            log.info("Got heartbeat but node health isn't monitored: %s",
-                     content)
-=======
     def new_instance_health(self, instance_id, health_state, errors=None):
         """Record new instance health information
->>>>>>> 7ae6efae
 
         Expected to be called by the health monitor.
 
@@ -423,18 +330,6 @@
 
         @retval Deferred
         """
-<<<<<<< HEAD
-        if typename == "instance-state":
-            data = self.instance_states
-        elif typename == "queue-length":
-            data = self.queue_lengths
-        elif typename == "worker-status":
-            data = self.worker_status
-        elif typename == "instance-health":
-            data = self.health.nodes if self.health else None
-        else:
-            raise KeyError("Unknown typename: '%s'" % typename)
-=======
         item = self.sensor_parser.parse(content)
         if item:
             return self._add_sensor(item)
@@ -442,7 +337,6 @@
 
     def get_engine_state(self):
         """Get an object to provide to engine decide() and reset pending state
->>>>>>> 7ae6efae
 
         Beware that the object provided may be changed and reused by the
         next invocation of this method.
@@ -517,20 +411,7 @@
     def get(self, key, default=None):
         """Get a single instance property
         """
-<<<<<<< HEAD
-        if typename == "instance-state":
-            data = self.instance_states
-        elif typename == "queue-length":
-            data = self.queue_lengths
-        elif typename == "worker-status":
-            data = self.worker_status
-        elif typename == "instance-health":
-            data = self.health.nodes if self.health else None
-        else:
-            raise KeyError("Unknown typename: '%s'" % typename)
-=======
         return self.__dict__.get(key, default)
->>>>>>> 7ae6efae
 
     def iteritems(self):
         """Iterator for (key,value) pairs of instance properties
@@ -551,15 +432,6 @@
         """List of available instance property keys
         """
         return self.__dict__.keys()
-
-    def get_instance_public_ip(self, instance_id):
-        return self.instance_public_ip.get(instance_id)
-
-    def get_instance_private_ip(self, instance_id):
-        return self.instance_private_ip.get(instance_id)
-
-    def get_instance_from_ip(self, ip):
-        return self.ip_instance.get(ip)
 
 
 class EngineState(State):
@@ -729,31 +601,6 @@
         # this has gotten messy because of need to preserve health
         # info from previous record
 
-<<<<<<< HEAD
-class WorkerStatusParser(object):
-    """Converts worker status message into a StateItem
-    """
-
-    def __init__(self):
-        pass
-
-    def state_item(self, content):
-        log.debug("received new worker status state message: '%s'" % content)
-        try:
-            worker_status = self._expected(content, "worker_status")
-            queueid = self._expected(content, "queue_name")
-        except KeyError:
-            log.error("could not capture sensor info (full message: '%s')" % content)
-            return None
-        return StateItem("worker-status", queueid, time.time(), worker_status)
-
-    def _expected(self, content, key):
-        if content.has_key(key):
-            return str(content[key])
-        else:
-            log.error("message does not contain part with key '%s'" % key)
-            raise KeyError()
-=======
         d = dict(instance_id=instance_id, state_time=now)
         d.update(content)
         d['health'] = previous.health
@@ -765,7 +612,6 @@
             " It will be dropped: %s", content)
             return None
         return new
->>>>>>> 7ae6efae
 
 
 class ControllerCoreControl(Control):

--- conflicted
+++ resolved
@@ -1,9 +1,5 @@
+#!/usr/bin/env python
 # Copyright 2013 University of Chicago
-<<<<<<< HEAD
-=======
-
-#!/usr/bin/env python
->>>>>>> a49e816f
 
 
 class InstanceState(object):

class Control(object):
    """
    This is the superclass for any implementation of the control object that
    is passed to the decision engine.  The control object is a way for the
    engine to make requests to the EPU Controller, like to send launch
    requests to the Provisioner.
    
    The abc (abstract base class) module is not present in Python 2.5 but 
    Control should be treated as such.  It is not meant to be instantiated
    directly.
    
    """
    
    def __init__(self):
        pass
    
    def configure(self, parameters):
        """
        Give the engine the opportunity to offer input about how often it
        should be called or what specific events it would always like to be
        triggered after.
        
        See the decision engine implementer's guide for specific configuration
        options.
        
        @retval None
        @exception Exception illegal/unrecognized input
        
        """
        raise NotImplementedError
    
    def launch(self, deployable_type_id, site, allocation, count=1, extravars=None):
        """
        Choose instance IDs for each instance desired, a launch ID and send
        appropriate message to Provisioner.
        
<<<<<<< HEAD
        @param deployable_type_id string identifier of the DP to launch
        @param site IaaS site to launch on
        @param allocation IaaS allocation (size) to request
        @param count number of instances to launch
=======
        @param deployable_type_id string identifier of the DT to launch
        @param launch_description See engine implementer's guide
>>>>>>> 1f64cd91
        @param extravars Optional, see engine implementer's guide
        @retval tuple (launch_id, instance_ids), see guide
        @exception Exception illegal input
        @exception Exception message not sent
        
        """
        raise NotImplementedError
    
    def destroy_instances(self, instance_list):
        """
        Terminate particular instances.
        
        @param instance_list list size >0 of instance IDs to terminate
        @retval None
        @exception Exception illegal input/unknown ID(s)
        @exception Exception message not sent
        
        """
        raise NotImplementedError
    
    def destroy_launch(self, launch_id):
        """
        Terminate an entire launch.
        
        @param launch_id launch to terminate
        @retval None
        @exception Exception illegal input/unknown ID
        @exception Exception message not sent
        
        """
        raise NotImplementedError


class SensorItem(object):
    """
    One data reading that the EPU Controller knows about.
    It has simple Python attributes (no property decorators).
    
    """
    def __init__(self, sensor_id, time, value):
        """
        @param key unique identifier, depends on the type
        @param time integer,  unixtime data was obtained by EPU Controller
        @param value arbitrary object
        """
        self.sensor_id = str(sensor_id)
        self.time = long(time)
        self.value = value


class Instance(object):
    """
    One instance state object. This object is considered immutable and is
    replaced, not changed. As new information is received about an instance,
    the existing Instance object is copied and new information is added. This
    updated object will be available to the decision engine at the next
    decide() call.

    This object exposes many values as attributes, not a fixed set.
    The following will be always be available and will never change:
        instance_id - unique identifier for instance
        launch_id - unique identifier for the instance's launch group
        site - deployment-specific IaaS site id; corresponds to DT sites
        allocation - deployment-specific IaaS allocation (small, large, etc)

    The following attributes will always be available but may change in future
    objects for an instance:
        state - the instance IaaS state; one of epu.states.InstanceHealthStates
        state_time - the time the current IaaS state was received by the
                     controller
        health - the instance's health state; one of
                 epu.states.InstanceHealthState

    The following attributes will be available no later than the instance's
    REQUESTED state, but may be available earlier. They are not guaranteed to
    ever exist on instances that do not reach this state. For example,
    instances that fail to resolve in the DTRS may never have these attributes.
        ctx_name - the name of the instance group in the DT contextualization
                   document
        iaas_image - the IaaS-specific instance image name (ami-XXXXXXXX, etc)
        iaas_allocation - the IaaS-specific instance allocation size (m1.small)
        iaas_sshkeyname - the IaaS-specific SSH key name, if applicable

    The following attributes will be available no later than the instance's
    STARTED state, but may be available earlier. They are not guaranteed to
    ever exist on instances that do not reach this state. For example,
    instances that fail immediately may never have been assigned an IP.
        public_ip - the public IP or hostname of the instance
        private_ip - the private IP or hostname of the instance

    The set of available properties can be found with items(), iteritems(),
    keys(), etc. These methods behave like that of a dict. Attempting to get
    an nonexistent property will return None.
    """
    def get(self, key, default=None):
        """Get a single instance property
        """

    def iteritems(self):
        """Iterator for (key,value) pairs of instance properties
        """

    def iterkeys(self):
        """Iterator for instance property keys
        """

    def items(self):
        """List of (key,value) pairs of instance properties
        """

    def keys(self):
        """List of available instance property keys
        """


class State(object):
    """State object given to decision engine.
    """
    def __init__(self):
        # the last value of each sensor input.
        # for example `queue_size = state.sensors['queuestat']`
        self.sensors = None

        # a list of values received for each sensor input, since the last decide() call
        # DEs can use this to easily inspect each value and maybe feed them into a model
        # for example: `for qs in state.sensor_changes['queuestat']`
        self.sensor_changes = None

        # the current Instance objects
        self.instances = None
        self.instance_changes = None
        self.instance_last_heard = None

    def get_sensor(self, sensor_id):
        """Returns latest SensorItem for the specified sensor

        @param sensor_id Sensor ID to filter on
        """

    def get_sensor_changes(self, sensor_id=None):
        """Returns list of SensorItem objects received since last decide() call

        @param sensor_id Optional sensor ID to filter on
        """

    def get_sensor_history(self, sensor_id, count=None, reverse=True):
        """Queries datastore for historical values of the specified sensor
        """

    def get_instance(self, instance_id):
        """
        Returns latest state object for the specified instance
        """

    def get_instance_changes(self, instance_id=None):
        """
        Returns list of instance records received since the last decide() call

        Records are ordered by node and state and duplicates are omitted
        """

    def get_instance_history(self, instance_id, count):
        """Queries datastore for historical values of the specified instance

        @retval Deferred
        """

    def get_instances_by_state(self, state, maxstate=None):
        """Returns a list of instances in the specified state or state range

        @param state instance state to search for, or inclusive lower bound in range
        @param maxstate Optional inclusive upper bound of range search
        """

    def get_healthy_instances(self):
        """Returns instances in an unhealthy state (MISSING, ERROR, ZOMBIE, etc)

        Most likely the DE will want to terminate these and replace them
        """

    def get_pending_instances(self):
        """Returns instances that are in the process of starting.

        REQUESTED <= state < RUNNING
        """

    def get_unhealthy_instances(self):
        """Returns instances in an unhealthy state (MISSING, ERROR, ZOMBIE, etc)

        Most likely the DE will want to terminate these and replace them
        """<|MERGE_RESOLUTION|>--- conflicted
+++ resolved
@@ -34,15 +34,10 @@
         Choose instance IDs for each instance desired, a launch ID and send
         appropriate message to Provisioner.
         
-<<<<<<< HEAD
-        @param deployable_type_id string identifier of the DP to launch
+        @param deployable_type_id string identifier of the DT to launch
         @param site IaaS site to launch on
         @param allocation IaaS allocation (size) to request
         @param count number of instances to launch
-=======
-        @param deployable_type_id string identifier of the DT to launch
-        @param launch_description See engine implementer's guide
->>>>>>> 1f64cd91
         @param extravars Optional, see engine implementer's guide
         @retval tuple (launch_id, instance_ids), see guide
         @exception Exception illegal input

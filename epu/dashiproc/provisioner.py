import logging

import dashi.bootstrap as bootstrap

from epu.dashiproc.dtrs import DTRSClient
from epu.provisioner.store import get_provisioner_store, sanitize_record
from epu.provisioner.core import ProvisionerCore, ProvisionerContextClient
from epu.provisioner.leader import ProvisionerLeader
from epu.states import InstanceState
from epu.util import get_class, get_config_paths
from epu.exceptions import UserNotPermittedError
import epu.dashiproc

log = logging.getLogger(__name__)

class ProvisionerService(object):

    def __init__(self, *args, **kwargs):

        configs = ["service", "provisioner"]
        config_files = get_config_paths(configs)
        self.CFG = bootstrap.configure(config_files)

        ssl_no_host_check = kwargs.get('ssl_no_host_check')
        if ssl_no_host_check is None:
            ssl_no_host_check = self.CFG.get('ssl_no_host_check')
        if ssl_no_host_check:
            import libcloud.security
            libcloud.security.VERIFY_SSL_CERT = False

        store = kwargs.get('store')
        self.proc_name = self.CFG.provisioner.get('proc_name', "")
        self.store = store or get_provisioner_store(self.CFG, proc_name=self.proc_name)
        self.store.initialize()

        notifier = kwargs.get('notifier')
        self.notifier = notifier or ProvisionerNotifier(self)

        amqp_uri = kwargs.get('amqp_uri')
        self.amqp_uri = amqp_uri

        self.topic = self.CFG.provisioner.get('service_name')

        self.dashi = bootstrap.dashi_connect(self.topic, self.CFG, self.amqp_uri)

        dtrs = kwargs.get('dtrs')
        dtrs_topic = self.CFG.provisioner.dtrs_service_name
        self.dtrs = dtrs or self._get_dtrs(dtrs_topic)

        contextualization_disabled = kwargs.get('contextualization_disabled')
        if contextualization_disabled is None:
            contextualization_disabled = self.CFG.get('contextualization_disabled')
        if not contextualization_disabled:
            context_client = kwargs.get('context_client')
            context_client = context_client or self._get_context_client()
        else:
            context_client = None

        default_user = kwargs.get('default_user')
        self.default_user = default_user or self.CFG.provisioner.get('default_user')

        iaas_timeout = kwargs.get('iaas_timeout')
        iaas_timeout = iaas_timeout or self.CFG.provisioner.get('iaas_timeout')

        record_reaping_max_age = kwargs.get('record_reaping_max_age')
        record_reaping_max_age = record_reaping_max_age or self.CFG.provisioner.get('record_reaping_max_age')

        core = kwargs.get('core')
        core = core or self._get_core()

        self.core = core(self.store, self.notifier, self.dtrs, context_client,
                iaas_timeout=iaas_timeout)

        leader = kwargs.get('leader')
        self.leader = leader or ProvisionerLeader(self.store, self.core,
                                                  record_reaping_max_age=record_reaping_max_age)

    def start(self):

        log.info("starting provisioner instance %s" % self)

        # Set up operations
        self.dashi.handle(self.provision)
        self.dashi.handle(self.terminate_all)
        self.dashi.handle(self.terminate_nodes)
        self.dashi.handle(self.dump_state)
        self.dashi.handle(self.describe_nodes)
        self.dashi.handle(self.enable)

        self.leader.initialize()

        try:
            self.dashi.consume()
        except KeyboardInterrupt:
            log.warning("Provisioner caught terminate signal. Bye!")
        else:
            log.info("Provisioner exiting normally. Bye!")
        finally:
            log.debug("Deposing leader")
            self.leader.depose()
            log.debug("Deposed leader")

    @property
    def default_user(self):
        if not self._default_user:
            msg = "Operation called for the default user, but none is defined."
            raise UserNotPermittedError(msg)
        else:
            return self._default_user

    @default_user.setter
    def default_user(self, default_user):
        self._default_user = default_user


    def provision(self, launch_id, deployable_type, instance_ids, subscribers,
                  site, allocation=None, vars=None, caller=None):
        """Service operation: provision new VM instances

        At this time, only single-instance launches are supported. This means
        the length of the instance_ids sequence must be 1.

        @param launch_id: unique launch ID
        @param deployable_type: name of the deployable type to provision
        @param instance_ids: sequence of unique instance IDs
        @param subscribers: sequence of subscribers to send state updates to
        @param site: IaaS site to deploy instance to
        @param allocation: IaaS allocation to request
        @param vars: dictionary of key/value pairs to be fed to deployable type
        @param caller: name of user who owns this launch
        @return:
        """

        caller = caller or self.default_user

        launch, nodes = self.core.prepare_provision(launch_id, deployable_type,
            instance_ids, subscribers, site, allocation, vars, caller)

        if launch['state'] < InstanceState.FAILED:
            self.core.execute_provision(launch, nodes, caller)
        else:
            log.warn("Launch %s couldn't be prepared, not executing",
                launch['launch_id'])

        return nodes

    def terminate_nodes(self, nodes, caller=None):
        """Service operation: Terminate one or more nodes

        @param nodes: sequence of node_ids to terminate
        """
        caller = caller or self.default_user
        return self.core.mark_nodes_terminating(nodes, caller)

    def terminate_all(self):
        """Service operation: terminate all running instances

        This operation disables the provisioner, ensuring that future provision
        requests result in REJECTED states. It then terminates all running
        instances. Because termination may be a lengthy operation, it is
        carried out in the background by the Provisioner leader process. This
        operation returns quickly with a boolean value indicating whether all
        instances have been terminated successfully. The client is expected to
        poll this operation until a True value is received.

        @return boolean value indicating whether all nodes are terminated
        """
        # TODO: this is probably only available to superuser
        if not self.store.is_disabled():
            log.critical('Terminate all initiated.')
            log.critical('Disabling provisioner, future requests will be rejected')
            self.store.disable_provisioning()

        return self.core.check_terminate_all()

    def enable(self):
        """Service operation: re-enable the provisioner after a terminate_all
        """
        if self.store.is_disabled():
            log.info("Re-enabling provisioner")
            self.store.enable_provisioning()

    def describe_nodes(self, nodes=None, caller=None):
        """Service operation: return state records for nodes managed by the provisioner

        @param nodes: sequence of node IDs. If empty or None, all nodes will be described.
        @return: list of node records
        """
        caller = caller or self.default_user
        return self.core.describe_nodes(nodes, caller)

    def dump_state(self, nodes=None, force_subscribe=False):
        """Service operation: (re)send state information to subscribers
        """
        if not nodes:
            log.error("Got dump_state request without a nodes list")
        else:
            self.core.dump_state(nodes, force_subscribe=force_subscribe)

<<<<<<< HEAD
    def _get_provisioner_store(self):
        server_config = self.CFG.get("server")
        if server_config is None:
            raise Exception("missing server configuration")

        zookeeper = server_config.get("zookeeper")
        if zookeeper:
            log.info("Using ZooKeeper Provisioner store")
            store = ProvisionerZooKeeperStore(zookeeper['hosts'],
                zookeeper['path'], username=zookeeper.get('username'),
                password=zookeeper.get('password'), timeout=zookeeper.get('timeout'),
                proc_name=self.proc_name)
        else:
            log.info("Using in-memory Provisioner store")
            store = ProvisionerStore()
        return store

=======
>>>>>>> a89d62fe
    def _get_context_client(self):
        if not self.CFG.get('context'):
            log.warning("No context configuration provided.")
            return None
        try:
            return ProvisionerContextClient(self.CFG.context.uri,
                                            self.CFG.context.key,
                                            self.CFG.context.secret)
        except AttributeError,e:
            raise AttributeError("Provisioner config missing: " + str(e))

    def _get_core(self):

        try:
            core_name = self.CFG.provisioner['core']
        except KeyError:
            return ProvisionerCore

        core = get_class(core_name)
        return core

    def _get_dtrs(self, dtrs_topic):

        dtrs = DTRSClient(self.dashi, topic=dtrs_topic)
        return dtrs


class ProvisionerClient(object):

    def __init__(self, dashi, topic=None):

        self.dashi = dashi
        self.topic = topic or "provisioner"

    def terminate_nodes(self, nodes, caller=None):
        """Service operation: Terminate one or more nodes
        """
        log.debug('op_terminate_nodes nodes:'+str(nodes))
        self.dashi.fire(self.topic, "terminate_nodes", nodes=nodes, caller=caller)

    def terminate_all(self, rpcwait=True):
        if rpcwait:
            return self.dashi.call(self.topic, "terminate_all")
        else:
            self.dashi.fire(self.topic, "terminate_all")

    def provision(self, launch_id, instance_ids, deployable_type, subscribers,
                  site=None, allocation=None, vars=None, **extras):
        """Provisions a deployable type
        """
        if len(instance_ids) != 1:
            raise ValueError("only single-instance launches are supported now")

        self.dashi.fire(self.topic, "provision", launch_id=launch_id,
            deployable_type=deployable_type, instance_ids=instance_ids,
            subscribers=subscribers, site=site, allocation=allocation,
            vars=vars, **extras)

    def dump_state(self, nodes=None, force_subscribe=None):
        log.debug('Sending dump_state request to provisioner')
        self.dashi.fire(self.topic, 'dump_state', nodes=nodes, force_subscribe=force_subscribe)

    def describe_nodes(self, nodes=None, caller=None):
        """Query state records for nodes managed by the provisioner

        @param nodes: sequence of node IDs. If empty or None, all nodes will be described.
        @return: list of node records
        """
        return self.dashi.call(self.topic, 'describe_nodes', nodes=nodes, caller=caller)

    def enable(self):
        self.dashi.call(self.topic, 'enable')


class ProvisionerNotifier(object):
    """Abstraction for sending node updates to subscribers.
    """
    def __init__(self, process):
        self.process = process

    def send_record(self, record, subscribers, operation='instance_info'):
        """Send a single node record to all subscribers.
        """
        record = record.copy()

        # somewhat hacky. store keeps some version metadata on records.
        # strip this off before we send it out to subscribers.
        sanitize_record(record)

        log.debug('Sending state %s record for node %s to %s',
                record['state'], record['node_id'], repr(subscribers))
        if subscribers:
            for sub in subscribers:
                self.process.dashi.fire(sub, operation, record=record)

    def send_records(self, records, subscribers, operation='instance_info'):
        """Send a set of node records to all subscribers.
        """
        for rec in records:
            self.send_record(rec, subscribers, operation)

def main():
    epu.dashiproc.epu_register_signal_stack_debug()
    provisioner = ProvisionerService()
    provisioner.start()<|MERGE_RESOLUTION|>--- conflicted
+++ resolved
@@ -197,26 +197,6 @@
         else:
             self.core.dump_state(nodes, force_subscribe=force_subscribe)
 
-<<<<<<< HEAD
-    def _get_provisioner_store(self):
-        server_config = self.CFG.get("server")
-        if server_config is None:
-            raise Exception("missing server configuration")
-
-        zookeeper = server_config.get("zookeeper")
-        if zookeeper:
-            log.info("Using ZooKeeper Provisioner store")
-            store = ProvisionerZooKeeperStore(zookeeper['hosts'],
-                zookeeper['path'], username=zookeeper.get('username'),
-                password=zookeeper.get('password'), timeout=zookeeper.get('timeout'),
-                proc_name=self.proc_name)
-        else:
-            log.info("Using in-memory Provisioner store")
-            store = ProvisionerStore()
-        return store
-
-=======
->>>>>>> a89d62fe
     def _get_context_client(self):
         if not self.CFG.get('context'):
             log.warning("No context configuration provided.")

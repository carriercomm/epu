--- conflicted
+++ resolved
@@ -203,152 +203,6 @@
         node = nodes[0]
         self.assertTrue('ex_userdata' in node.extra)
         self.assertEqual(example_userdata, node.extra['ex_userdata'])
-
-<<<<<<< HEAD
-=======
-pd_epum_deployment = """
-process-dispatchers:
-  pd_0:
-    config:
-      processdispatcher:
-        static_resources: False
-        epum_service_name: epum_0
-        definition_id: pd_definition
-        domain_config:
-          engine_conf:
-           iaas_site: %(iaas_site)s
-           iaas_allocation: m1.small
-           deployable_type: %(worker_dt)s
-        engines:
-          default:
-            deployable_type: %(worker_dt)s
-            slots: 4
-            base_need: 0
-epums:
-  epum_0:
-    config:
-      epumanagement:
-        default_user: %(default_user)s
-        provisioner_service_name: prov_0
-        initial_definitions:
-          pd_definition:
-            general:
-              engine_class: epu.decisionengine.impls.needy.NeedyEngine
-              health:
-                monitor_health: false
-      logging:
-        handlers:
-          file:
-            filename: /tmp/epum_0.log
-provisioners:
-  prov_0:
-    config:
-      ssl_no_host_check: True
-      provisioner:
-        default_user: %(default_user)s
-dt_registries:
-  dtrs:
-    config: {}
-"""
-
-class TestPDEPUMIntegration(unittest.TestCase, TestFixture):
-
-    def setUp(self):
-
-        if not os.environ.get('INT'):
-            raise SkipTest("Slow integration test")
-
-        self.worker_dt = dt_name
-        self.iaas_site = "ec2-fake"
-
-        self.deployment = pd_epum_deployment % {"default_user" : default_user,
-                'worker_dt': self.worker_dt, 'iaas_site': self.iaas_site}
-
-        self.exchange = "testexchange-%s" % str(uuid.uuid4())
-        self.user = default_user
-
-        self.epuh_persistence = "/tmp/SupD/epuharness"
-        if os.path.exists(self.epuh_persistence):
-            raise SkipTest("EPUHarness running. Can't run this test")
-
-        # Set up fake libcloud and start deployment
-        self.fake_site = self.make_fake_libcloud_site()
-
-        self.epuharness = EPUHarness(exchange=self.exchange)
-        self.dashi = self.epuharness.dashi
-
-        self.epuharness.start(deployment_str=self.deployment)
-
-        clients = self.get_clients(self.deployment, self.dashi)
-        self.provisioner_client = clients['prov_0']
-        self.epum_client = clients['epum_0']
-        self.dtrs_client = clients['dtrs']
-        self.pd_client = clients['pd_0']
-
-        self.block_until_ready(self.deployment, self.dashi)
-
-        self.load_dtrs()
-
-    def load_dtrs(self):
-        self.dtrs_client.add_dt(self.user, self.worker_dt, example_dt)
-        self.dtrs_client.add_site(self.fake_site['name'], self.fake_site)
-        self.dtrs_client.add_credentials(self.user, self.fake_site['name'], fake_credentials)
-
-    def tearDown(self):
-        #time.sleep(120)
-        self.epuharness.stop()
-        os.remove(self.fake_libcloud_db)
-
-    def _wait_for_value(self, callme, value, args=(), kwargs={}, timeout=60):
-
-        result = None
-        for i in range(0, timeout):
-            result = callme(*args, **kwargs)
-            if result == value:
-                return
-            time.sleep(1)
-        assert result == value
-
-    def _wait_for_instances(self, want_n_instances, timeout=60):
-
-        instances = None
-        for i in range(0, timeout):
-            instances = self.epum_client.describe_domain('pd_domain_default')['instances']
-            if len(instances) == want_n_instances:
-                return
-            time.sleep(1)
-        assert len(instances) == want_n_instances
-
-    def test_epum_pd_integration(self):
-
-        # First ensure base_need of 0 is respected:
-        nodes = self.provisioner_client.describe_nodes()
-        self.assertEqual(nodes, [])
-
-        instances = self.epum_client.describe_domain('pd_domain_default')['instances']
-        self.assertEqual(len(instances), 0)
-
-        # Now we submit a process, to ensure that the need is registered, and
-        procs = []
-        exe = {"exec": "sleep", "argv": ["1"]}
-
-        self.pd_client.create_definition("def1", "supd", exe)
-        self.assertEqual(self.pd_client.describe_processes(), [])
-
-        upid = uuid.uuid4().hex
-        procs.append(upid)
-        self.pd_client.schedule_process(upid, "def1")
-
-        self._wait_for_instances(1)
-
-        for i in range(0, 5):
-            upid = uuid.uuid4().hex
-            procs.append(upid)
-            self.pd_client.schedule_process(upid, "def1")
-
-        self._wait_for_instances(2)
-
->>>>>>> a9e025ca
 
 epum_zk_deployment = """
 epums:

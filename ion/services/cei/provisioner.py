--- conflicted
+++ resolved
@@ -1,22 +1,9 @@
 #!/usr/bin/env python
-<<<<<<< HEAD
+
 import logging
 logging = logging.getLogger(__name__)
+
 from twisted.internet import defer #, reactor
-=======
-
-"""
-@file ion/services/cei/provisioner.py
-@author Michael Meisinger
-@brief service for provisioning new VM instances
-"""
-
-import ion.util.ionlog
-log = ion.util.ionlog.getLogger(__name__)
-from twisted.internet import defer
-from magnet.spawnable import Receiver
->>>>>>> e9387a12
-
 from ion.services.base_service import BaseService, BaseServiceClient
 from ion.core.base_process import ProtocolFactory
 from ion.services.cei.provisioner_store import ProvisionerStore

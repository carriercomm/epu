#!/usr/bin/env python

"""
@file ion/services/coi/test/test_identity_registry.py
@author Roger Unwin
@brief test service for registering users
"""

import ion.util.ionlog
import sys,os
log = ion.util.ionlog.getLogger(__name__)
from twisted.internet import defer
from twisted.trial import unittest

from ion.test.iontest import IonTestCase
from ion.services.coi.exchange.exchange_registry import ExchangeRegistryClient

from ion.resources.coi_resource_descriptions import \
    ExchangeName,       \
    AMQPMapping,        \
    HardwareMapping,    \
    BrokerCredentials,  \
    BrokerFederation,   \
    ExchangeSpace

class ExchangeClientTest(IonTestCase):
    """
    Testing client classes of User Registration
    """

    @defer.inlineCallbacks
    def setUp(self):
        """
        """
        yield self._start_container()

        services = [{'name':'exchange_registry','module':'ion.services.coi.exchange.exchange_registry','class':'ExchangeRegistryService'}]
        supervisor = yield self._spawn_processes(services)
        self.exchange_registry_client = ExchangeRegistryClient(proc=supervisor)

    @defer.inlineCallbacks
    def tearDown(self):
        # yield self.exchange_registry_client.clear_exchange_registry()
        yield self._stop_container()


    def make_mapping(self, type, values):
        """
<<<<<<< HEAD
        Helper function.  
        Rather than repeat monotonous resource creation code, this function will fill
        out the resource (type) from a provided dictionary (values).
        
        Without this helper, the logic would be much more hardcoded such as:
        myresource = MyResourseClass.create_new_resource()
        myresource.myattr1 = myval1
        myresource.myattr2 = myval2
        ...
=======
        Helper function.  Creates an appropriate instance of the resource type
        specified.  This code tends to get repeated.
>>>>>>> 568d119d
        """
        mapping = {
            'hardwaremapping'   : lambda : HardwareMapping.create_new_resource(),
            'amqpmapping'       : lambda : AMQPMapping.create_new_resource(),
            'exchangename'      : lambda : ExchangeName.create_new_resource(),
            'brokercredentials' : lambda : BrokerCredentials.create_new_resource(),
            'brokerfederation'  : lambda : BrokerFederation.create_new_resource(),
            'exchangespace'     : lambda : ExchangeSpace.create_new_resource()
        }[type]()
        for key in values:
            cmd = "mapping.%s = values['%s']"%(key,key)
            exec cmd in locals()
        return mapping




    # SIMPLE RESOURCE OPERATIONS
    # SIMPLE RESOURCE OPERATIONS
    # SIMPLE RESOURCE OPERATIONS
    
    @defer.inlineCallbacks
    def test_amqpmapping_resource(self):
        """
        """

        for p in sys.path:
            e = os.path.exists(p)
            log.debug(p + " : " + str(e))

        values = {
                'name'        : 'AMQP Mapping Test',
                'description' : "This AMQP Mapping is part of a unit test"
        }
        mapping = self.make_mapping('amqpmapping', values)
        registered = yield self.exchange_registry_client.register_amqpmapping(mapping)
        retrieved = yield self.exchange_registry_client.get_exchangename_by_id(registered.RegistryIdentity)
        
        tofind = AMQPMapping.create_new_resource()
        tofind.name = values['name']
        
        found = yield self.exchange_registry_client.find_amqpmapping(tofind,regex=True,ignore_defaults=True,attnames=[AMQPMapping.name])
        print found 
        print tofind
        print '----'
        
        self.assertEquals(registered.RegistryIdentity,retrieved.RegistryIdentity)


    @defer.inlineCallbacks
    def test_hardwaremapping_resource(self):
        """
        """
        values = {
                'name'        : 'Hardware Mapping Test',
                'description' : "This Hardware Mapping is part of a unit test"
        }
        mapping = self.make_mapping('hardwaremapping', values)
        registered = yield self.exchange_registry_client.register_hardwaremapping(mapping)
        retrieved = yield self.exchange_registry_client.get_hardwaremapping_by_id(registered.RegistryIdentity)
        self.assertEquals(registered.RegistryIdentity,retrieved.RegistryIdentity)


    @defer.inlineCallbacks
    def test_exchangename_resource(self):
        """
        Trivial test to verify that we can insert an ExchangeName resource into
        our data store.  Note that the nested resources (AMQPMapping and
        HardwareMapping) are left for complex tests below.
        """

        values = {
                  'name' :        "Exchange Name Test",
                  'description' : "This exchange name is part of a unit test"
        }
        mapping = self.make_mapping('exchangename', values)
        registered = yield self.exchange_registry_client.register_exchangename(mapping)
        retrieved = yield self.exchange_registry_client.get_exchangename_by_id(registered.RegistryIdentity)
        self.assertEquals(registered.RegistryIdentity,retrieved.RegistryIdentity)


    @defer.inlineCallbacks
    def test_brokerfederation_resource(self):
        """
        Trivial test to verify that we can insert an ExchangeName resource into
        our data store.  Note that the nested resources (AMQPMapping and
        HardwareMapping) are left for complex tests below.
        """

        values = {
                  'name' :        "Broker Federation Test",
                  'description' : "This broker federation is part of a unit test"
        }
        mapping = self.make_mapping('brokerfederation', values)
        registered = yield self.exchange_registry_client.register_brokerfederation(mapping)
        retrieved = yield self.exchange_registry_client.get_brokerfederation_by_id(registered.RegistryIdentity)
        self.assertEquals(registered.RegistryIdentity,retrieved.RegistryIdentity)



    @defer.inlineCallbacks
    def test_brokercredentials_resource(self):
        """
        Trivial test to verify that we can insert an ExchangeName resource into
        our data store.  Note that the nested resources (AMQPMapping and
        HardwareMapping) are left for complex tests below.
        """

        values = {
                  'name' :        "Broker Credentials Test",
                  'description' : "These broker credentials are part of a unit test"
        }
        mapping = self.make_mapping('brokercredentials', values)
<<<<<<< HEAD
        registered = yield self.exchange_registry_client.register_brokercredentials(mapping)
        retrieved = yield self.exchange_registry_client.get_brokercredentials_by_id(registered.RegistryIdentity)
        self.assertEquals(registered.RegistryIdentity,retrieved.RegistryIdentity)
        
=======
        result = yield self.exchange_registry_client.register_amqpmapping(mapping)


    @defer.inlineCallbacks
    def test_register_complex_exchangename(self):
        """
        """
        aname = "AMQP Mapping Test"
        adesc = "This AMQP Mapping is part of a unit test"
        amap = AMQPMapping.create_new_resource()
        amap.name = aname
        amap.description = adesc


        hmap = HardwareMapping.create_new_resource()
        hmap.name = "Hardware Mapping Test"
        hmap.description = "This Hardware Mapping is part of a unit test"

        exchangename = ExchangeName.create_new_resource()
        exchangename.name = "Exchange Name Test"
        exchangename.description = "This Exchange Name is part of a unit test"
        exchangename.amqpmapping = amap
        exchangename.hardwaremapping = hmap
        result = yield self.exchange_registry_client.register_exchangename(exchangename)
>>>>>>> 568d119d
<|MERGE_RESOLUTION|>--- conflicted
+++ resolved
@@ -46,7 +46,6 @@
 
     def make_mapping(self, type, values):
         """
-<<<<<<< HEAD
         Helper function.  
         Rather than repeat monotonous resource creation code, this function will fill
         out the resource (type) from a provided dictionary (values).
@@ -56,10 +55,6 @@
         myresource.myattr1 = myval1
         myresource.myattr2 = myval2
         ...
-=======
-        Helper function.  Creates an appropriate instance of the resource type
-        specified.  This code tends to get repeated.
->>>>>>> 568d119d
         """
         mapping = {
             'hardwaremapping'   : lambda : HardwareMapping.create_new_resource(),
@@ -173,12 +168,6 @@
                   'description' : "These broker credentials are part of a unit test"
         }
         mapping = self.make_mapping('brokercredentials', values)
-<<<<<<< HEAD
-        registered = yield self.exchange_registry_client.register_brokercredentials(mapping)
-        retrieved = yield self.exchange_registry_client.get_brokercredentials_by_id(registered.RegistryIdentity)
-        self.assertEquals(registered.RegistryIdentity,retrieved.RegistryIdentity)
-        
-=======
         result = yield self.exchange_registry_client.register_amqpmapping(mapping)
 
 
@@ -202,5 +191,4 @@
         exchangename.description = "This Exchange Name is part of a unit test"
         exchangename.amqpmapping = amap
         exchangename.hardwaremapping = hmap
-        result = yield self.exchange_registry_client.register_exchangename(exchangename)
->>>>>>> 568d119d
+        result = yield self.exchange_registry_client.register_exchangename(exchangename)
--- conflicted
+++ resolved
@@ -41,11 +41,7 @@
         """
         svc_name = str(content['svc_name'])
         svc_enc = content['svc_enc']
-<<<<<<< HEAD
-        svc = dataobject.ResourceDescription.decode(svc_enc)()
-=======
         svc = dataobject.Resource.decode(svc_enc)()
->>>>>>> 7cec633a
         logging.info('op_register_service: \n' + str(svc))
   
         yield self.reg.register(svc_name,svc)
@@ -75,11 +71,7 @@
         """
         svc_name = str(content['svc_name'])
         svc_enc = content['svc_enc']
-<<<<<<< HEAD
-        svc = dataobject.ResourceDescription.decode(svc_enc)()
-=======
         svc = dataobject.Resource.decode(svc_enc)()
->>>>>>> 7cec633a
         logging.info('op_register_service: \n' + str(svc))
   
         yield self.reg.register(svc_name,svc)
@@ -135,11 +127,7 @@
         logging.info('Service reply: '+str(content))
         svc_enc = content['svc_enc']
         if res_enc != None:
-<<<<<<< HEAD
-            svc = dataobject.ResourceDescription.decode(svc_enc)()
-=======
             svc = dataobject.Resource.decode(svc_enc)()
->>>>>>> 7cec633a
             defer.returnValue(svc)
         else:
             defer.returnValue(None)
@@ -162,11 +150,7 @@
         logging.info('Service reply: '+str(content))
         svc_enc = content['svc_enc']
         if res_enc != None:
-<<<<<<< HEAD
-            svc = dataobject.ResourceDescription.decode(svc_enc)()
-=======
             svc = dataobject.Resource.decode(svc_enc)()
->>>>>>> 7cec633a
             defer.returnValue(svc)
         else:
             defer.returnValue(None)
@@ -177,11 +161,7 @@
         defer.returnValue(sidesc.xname)
 
 
-<<<<<<< HEAD
-class ServiceDesc(dataobject.ResourceDescription):
-=======
 class ServiceDesc(dataobject.Resource):
->>>>>>> 7cec633a
     """Structured object for a service instance.
 
     Attributes:
@@ -194,11 +174,7 @@
     res_type = dataobject.TypedAttribute(str,'rt_service')
     
     
-<<<<<<< HEAD
-class ServiceInterfaceDesc(dataobject.ResourceDescription):
-=======
 class ServiceInterfaceDesc(dataobject.Resource):
->>>>>>> 7cec633a
     """
     op_service_method = dataobject.TypedAttribute(dict)
     Where the dict is a content is a description for the message
@@ -207,11 +183,7 @@
         
 
 
-<<<<<<< HEAD
-class ServiceInstanceDesc(dataobject.ResourceDescription):
-=======
 class ServiceInstanceDesc(dataobject.Resource):
->>>>>>> 7cec633a
     """Structured object for a service instance.
 
     Attributes:

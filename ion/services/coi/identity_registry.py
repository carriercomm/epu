--- conflicted
+++ resolved
@@ -22,7 +22,7 @@
 from ion.core.process.service_process import ServiceProcess, ServiceClient
 
 from ion.resources import coi_resource_descriptions 
-from ion.services.coi.authentication import Authentication
+from ion.core.security.authentication import Authentication
 
 CONF = ioninit.config(__name__)
 
@@ -179,19 +179,10 @@
         
         users = yield self.reg.find_resource(user_description, regex=False) # This is performing this... op_find_user(user)
         
-<<<<<<< HEAD
         if len(users) > 0:
             yield self.reply_ok(msg, True)
         else:
             yield self.reply_ok(msg, False)
-=======
-        print "got subject back" + str(user.subject)
-
-
-        yield self.reply_ok(msg, ooi_id)
-
-
->>>>>>> 973bc1c2
 
     @defer.inlineCallbacks
     def op_authenticate_user_credentials(self, content, headers, msg):

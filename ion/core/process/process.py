#!/usr/bin/env python

"""
@file ion/core/process/process.py
@author Michael Meisinger
@brief base classes for processes within a capability container
"""

from twisted.internet import defer, reactor
from twisted.python import failure
from zope.interface import implements, Interface

import ion.util.ionlog
log = ion.util.ionlog.getLogger(__name__)

from ion.core import ioninit
from ion.core.exception import ReceivedError
from ion.core.id import Id
from ion.core.intercept.interceptor import Interceptor
from ion.core.messaging.receiver import ProcessReceiver
from ion.core.messaging import ion_reply_codes
from ion.core.process.cprocess import IContainerProcess, ContainerProcess
from ion.services.dm.preservation.store import Store
from ion.interact.conversation import Conversation
from ion.interact.message import Message
import ion.util.procutils as pu
from ion.util.state_object import BasicLifecycleObject

CONF = ioninit.config(__name__)
CF_conversation_log = CONF['conversation_log']
CF_fail_fast = CONF['fail_fast']
CF_rpc_timeout = CONF['rpc_timeout']

# @todo CHANGE: Dict of "name" to process (service) declaration
processes = {}

# @todo CHANGE: Static store (kvs) to register process instances with names
procRegistry = Store()

class IProcess(Interface):
    """
    Interface for all capability container application processes
    """

class Process(BasicLifecycleObject):
    """
    This is the base class for all processes. Processes can be spawned and
    have a unique identifier. Each process has one main process receiver and can
    define additional receivers as needed. This base class provides a lot of
    mechanics for processes, such as sending and receiving messages, RPC style
    calls, spawning and terminating child processes. Subclasses may use the
    plc-* process life cycle events.
    """
    implements(IProcess)

    # @todo CHANGE: Conversation ID counter
    convIdCnt = 0
    
    """
    Define some constants used in messaging:
    """
    MSG_STATUS = 'status'
    MSG_RESULT = 'result'
    MSG_RESPONSE = 'response'
    MSG_EXCEPTION = 'exception'    

    def __init__(self, receiver=None, spawnargs=None, **kwargs):
        """
        Initialize process using an optional receiver and optional spawn args
        @param receiver instance of a Receiver for process control (unused)
        @param spawnargs standard and additional spawn arguments
        """
        BasicLifecycleObject.__init__(self)

        spawnargs = spawnargs.copy() if spawnargs else {}
        self.spawn_args = spawnargs
        self.proc_init_time = pu.currenttime_ms()

        # An Id with the process ID (fully qualified)
        procid = self.spawn_args.get('proc-id', ProcessInstantiator.create_process_id())
        procid = pu.get_process_id(procid)
        self.id = procid
        assert isinstance(self.id, Id), "Process id must be Id"

        # Name (human readable label) of this process.
        self.proc_name = self.spawn_args.get('proc-name', __name__)

        # The system unique name; propagates from root supv to all child procs
        default_sysname = ioninit.sys_name or Id.default_container_id
        self.sys_name = self.spawn_args.get('sys-name', default_sysname)

        # An Id with the process ID of the parent (supervisor) process
        self.proc_supid = pu.get_process_id(self.spawn_args.get('sup-id', None))

        # Name (human readable label) of this process.
        self.proc_group = self.spawn_args.get('proc-group', self.proc_name)

        # Set the container
        self.container = ioninit.container_instance

        # Ignore supplied receiver for consistency purposes
        # Create main receiver; used for incoming process interactions
        self.receiver = ProcessReceiver(
                                    label=self.proc_name,
                                    name=self.id.full,
                                    group=self.proc_group,
                                    process=self,
                                    handler=self.receive)

        # Create a backend receiver for outgoing RPC process interactions.
        # Needed to avoid deadlock when processing incoming messages
        # because only one message can be consumed before ACK.
        self.backend_id = Id(self.id.local+"b", self.id.container)
        self.backend_receiver = ProcessReceiver(
                                    label=self.proc_name,
                                    name=self.backend_id.full,
                                    group=self.proc_group,
                                    process=self,
                                    handler=self.receive)

        # Dict of all receivers of this process. Key is the name
        self.receivers = {}
        self.add_receiver(self.receiver)
        self.add_receiver(self.backend_receiver)

        # Dict of converations by conv-id
        self.conversations = {}

        # Conversations by conv-id for currently outstanding RPCs
        self.rpc_conv = {}

        # List of ProcessDesc instances of defined and spawned child processes
        self.child_procs = []

        log.debug("NEW Process instance [%s]: id=%s, sup-id=%s, sys-name=%s" % (
                self.proc_name, self.id, self.proc_supid, self.sys_name))

    # --- Life cycle management
    # Categories:
    # op_XXX Message incoming interface
    # spawn, init: Boilerplate API
    # initialize, activate, deactivate, terminate: (Super class) State management API
    # on_XXX: State management API action callbacks
    # plc_XXX: Callback hooks for subclass processes

    @defer.inlineCallbacks
    def spawn(self):
        """
        Manually (instead of through the container) spawns this process and
        activate it in the same call. Spawn can only be called once.
        Equivalent to calling initialize() and activate()
        @retval Deferred for the Id of the process (self.id)
        """
        yield self.initialize()
        yield self.activate()
        yield ioninit.container_instance.proc_manager.register_local_process(self)
        defer.returnValue(self.id)

    @defer.inlineCallbacks
    def on_initialize(self, *args, **kwargs):
        """
        Life cycle callback for the initialization "spawn" of the process.
        @retval Deferred for the Id of the process (self.id)
        """
        assert not self.backend_receiver.consumer, "Process already initialized"
        log.debug('Process [%s] id=%s initialize()' % (self.proc_name, self.id))

        # Create queue only for process receiver
        yield self.receiver.initialize()

        # Create queue and consumer for backend receiver
        yield self.backend_receiver.initialize()
        yield self.backend_receiver.activate()

        # Callback to subclasses
        try:
            yield defer.maybeDeferred(self.plc_init)
            log.info('Process [%s] id=%s: INIT OK' % (self.proc_name, self.id))
        except Exception, ex:
            log.exception('----- Process %s INIT ERROR -----' % (self.id))
            raise ex

    def plc_init(self):
        """
        Process life cycle event: on initialization of process (once)
        """

    @defer.inlineCallbacks
    def op_activate(self, content, headers, msg):
        """
        Activate operation, on receive of the activate system message
        @note PROBLEM: Cannot receive activate if receiver not active.
                Activation has to go through the container (agent)
        """
        try:
            yield self.activate(content, headers, msg)
            if msg != None:
                yield self.reply_ok(msg)
        except Exception, ex:
            if msg != None:
                yield self.reply_uncaught_err(msg, content=None, exception=ex, response_code = "Process %s ACTIVATE ERROR" % (self.id))

    @defer.inlineCallbacks
    def on_activate(self, *args, **kwargs):
        """
        @retval Deferred
        """
        log.debug('Process [%s] id=%s activate()' % (self.proc_name, self.id))

        # Create consumer for process receiver
        yield self.receiver.activate()

        # Callback to subclasses
        try:
            yield defer.maybeDeferred(self.plc_activate)
        except Exception, ex:
            log.exception('----- Process %s ACTIVATE ERROR -----' % (self.id))
            raise ex

    def plc_activate(self):
        """
        Process life cycle event: on activate of process
        """

    def shutdown(self):
        return self.terminate()

    @defer.inlineCallbacks
    def op_terminate(self, content, headers, msg):
        """
        Shutdown operation, on receive of the init message
        """
        try:
            yield self.terminate()
            if msg != None:
                yield self.reply_ok(msg)
        except Exception, ex:
            if msg != None:
                yield self.reply_uncaught_err(msg, content=None, exception=ex, response_code = "Process %s TERMINATE ERROR" % (self.id))

    @defer.inlineCallbacks
    def on_terminate(self, msg=None, *args, **kwargs):
        """
        @retval Deferred
        """
        if len(self.child_procs) > 0:
            log.info("Shutting down child processes")
        while len(self.child_procs) > 0:
            child = self.child_procs.pop()
            try:
                res = yield self.shutdown_child(child)
            except Exception, ex:
                log.exception("Error terminating child %s" % child.proc_id)

        yield defer.maybeDeferred(self.plc_terminate)
        log.info('----- Process %s TERMINATED -----' % (self.proc_name))

    def plc_terminate(self):
        """
        Process life cycle event: on termination of process (once)
        """

    def on_error(self, cause= None, *args, **kwargs):
        if cause:
            log.error("Process error: %s" % cause)
            pass
        else:
            raise RuntimeError("Illegal process state change")

    #    @defer.inlineCallbacks
    def op_sys_procexit(self, content, headers, msg):
        """
        Called when a child process has exited without being terminated. A
        supervisor may process this event and restart the child.
        """
        pass

    # --- Internal helper methods

    def add_receiver(self, receiver):
        self.receivers[receiver.name] = receiver

    def is_spawned(self):
        return self.receiver.consumer != None

    # --- Incoming message handling

    @defer.inlineCallbacks
    def receive(self, payload, msg):
        """
        This is the first and MAIN entry point for received messages. Messages are
        separated into RPC replies (by conversation ID) and other received
        messages.
        """
        try:
            # Check if this response is in reply to an outstanding RPC call
            if 'conv-id' in payload and payload['conv-id'] in self.rpc_conv:
                yield self._receive_rpc(payload, msg)
            else:
                yield self._receive_msg(payload, msg)
        except Exception, ex:
            log.exception('Error in process %s receive ' % self.proc_name)
            if msg and msg.payload['reply-to']:
                yield self.reply_uncaught_err(msg, content=None, exception=ex, response_code=ion_reply_codes.ION_RECEIVER_ERROR)

    @defer.inlineCallbacks
    def _receive_rpc(self, payload, msg):
        """
        Handling of RPC reply messages.
        """
        fromname = payload['sender']
        if 'sender-name' in payload:
            fromname = payload['sender-name']
        log.info('>>> [%s] receive(): RPC reply from [%s] <<<' % (self.proc_name, fromname))
        rpc_deferred = self.rpc_conv.pop(payload['conv-id'])
        content = payload.get('content', None)
        if type(rpc_deferred) is str:
            log.error("Message received after process %s RPC conv-id=%s timed out=%s: %s" % (
                self.proc_name, payload['conv-id'], rpc_deferred, payload))
            return
        res = (content, payload, msg)
<<<<<<< HEAD
        
=======
        if not type(content) is dict:
            log.error('RPC reply is not well formed. Use reply_ok or reply_err')


>>>>>>> 49e55e35
        yield msg.ack()
        
        status = payload.get(self.MSG_STATUS, None)
        if status == ion_reply_codes.ION_OK:
            rpc_deferred.callback(res)
                
        elif status == ion_reply_codes.ION_ERROR:
            log.warn('RPC reply is an ERROR: '+str(payload.get(self.MSG_RESPONSE)))
            log.debug('RPC reply ERROR Content: '+str(content))
            err = failure.Failure(ReceivedError(payload, content))
<<<<<<< HEAD
            rpc_deferred.errback(err)

        else:
            log.error('RPC reply is not well formed. Header "status" must be set!')
            rpc_deferred.callback(res)
=======
            # Cannot do the callback right away, because the message is not yet handled
            reactor.callLater(0, lambda: rpc_deferred.errback(err))
        else:
            # Cannot do the callback right away, because the message is not yet handled
            reactor.callLater(0, lambda: rpc_deferred.callback(res))
>>>>>>> 49e55e35

    @defer.inlineCallbacks
    def _receive_msg(self, payload, msg):
        """
        Handling of non-RPC messages. Messages are dispatched according to
        message attributes.
        """
        fromname = payload['sender']
        if 'sender-name' in payload:
            fromname = payload['sender-name']
        log.info('#####>>> [%s] receive(): Message from [%s], dispatching... >>>' % (
                 self.proc_name, fromname))
        convid = payload.get('conv-id', None)
        conv = self.conversations.get(convid, None) if convid else None
        # Perform a dispatch of message by operation
        try:
            res = yield self._dispatch_message(payload, msg, conv)
        except Exception, ex:
            log.exception("*****Error in message processing*****")
            # @todo Should we send an err or rather reject the msg?
            if msg and msg.payload['reply-to']:
                yield self.reply_uncaught_err(msg, content=None, exception = str(ex), response_code=ion_reply_codes.ION_RECEIVER_ERROR)

            if CF_fail_fast:
                yield self.terminate()
                # Send exit message to supervisor
        finally:
            # @todo This is late here (potentially after a reply_err before)
            if msg._state == "RECEIVED":
                # Only if msg has not been ack/reject/requeued before
                log.debug("<<< ACK msg")
                yield msg.ack()
                
    @defer.inlineCallbacks
    def _dispatch_message(self, payload, msg, conv):
        """
        Dispatch of messages to operation handler functions  within this
        process instance. The default behavior is to dispatch to 'op_*' functions,
        where * is the 'op' message header.
        @retval Deferred
        """
        if not self._get_state() == "ACTIVE":
            text = "Process %s in invalid state %s." % (self.proc_name, self._get_state())
            log.error(text)

            # @todo: Requeue would be ok, but does not work (Rabbit limitation)
            #d = msg.requeue()
            if msg and msg.payload['reply-to']:
                yield self.reply_uncaught_err(msg, content=None, response_code = text)
            return

        # Regular message handling in expected state
        pu.log_message(msg)

        if "op" in payload:
            op = payload['op']
            content = payload.get('content','')
            opname = 'op_' + str(op)

            # dynamically invoke the operation in the given class
            if hasattr(self, opname):
                opf = getattr(self, opname)
                yield defer.maybeDeferred(opf, content, payload, msg)
            elif hasattr(self,'op_none'):
                yield defer.maybeDeferred(self.op_none, content, payload, msg)
            else:
                log.error("receive() failed. Cannot dispatch to operation")
        else:
            log.error("Invalid message. No 'op' in header", payload)

    def op_none(self, content, headers, msg):
        """
        The method called if operation callback operation is not defined
        """
        log.error('Process does not define op=%s' % headers.get('op',None))

    # --- Outgoing message handling

    def rpc_send(self, recv, operation, content, headers=None, **kwargs):
        """
        @brief Sends a message RPC style and waits for conversation message reply.
        @retval a Deferred with the message value on receipt
        """
        msgheaders = self._prepare_message(headers)
        convid = msgheaders['conv-id']
        # Create a new deferred that the caller can yield on to wait for RPC
        rpc_deferred = defer.Deferred()
        # Timeout handling
        timeout = float(kwargs.get('timeout', CF_rpc_timeout))
        def _timeoutf():
            log.warn("Process %s RPC conv-id=%s timed out! " % (self.proc_name,convid))
            # Remove RPC. Delayed result will go to catch operation
            d = self.rpc_conv.pop(convid)
            self.rpc_conv[convid] = "TIMEOUT:%s" % pu.currenttime_ms()
            d.errback(defer.TimeoutError())
        if timeout:
            reactor.callLater(timeout, _timeoutf)
        self.rpc_conv[convid] = rpc_deferred
        d = self.send(recv, operation, content, msgheaders)
        # d is a deferred. The actual send of the request message will happen
        # after this method returns. This is OK, because functions are chained
        # to call back the caller on the rpc_deferred when the receipt is done.
        return rpc_deferred

    def send(self, recv, operation, content, headers=None, reply=False):
        """
        @brief Send a message via the process receiver to destination.
        Starts a new conversation.
        @retval Deferred for send of message
        """
        msgheaders = self._prepare_message(headers)
        message = dict(recipient=recv, operation=operation,
                       content=content, headers=msgheaders)
        if reply:
            d = self.receiver.send(**message)
        else:
            d = self.backend_receiver.send(**message)
        return d

    def _prepare_message(self, headers):
        msgheaders = {}
        msgheaders['sender-name'] = self.proc_name
        if headers:
            msgheaders.update(headers)
        if not 'conv-id' in msgheaders:
            convid = self._create_convid()
            msgheaders['conv-id'] = convid
            msgheaders['conv-seq'] = 1
            self.conversations[convid] = Conversation()
        return msgheaders

    def _create_convid(self):
        # Returns a new unique conversation id
        send = self.id.full
        Process.convIdCnt += 1
        convid = "#" + str(Process.convIdCnt)
        #convid = send + "#" + Process.convIdCnt
        return convid

    def reply(self, msg, operation=None, content=None, response_code='',exception='', headers={}):
        """
        @brief Replies to a given message, continuing the ongoing conversation
        @retval Deferred or None
        """
        if not operation:
            operation = self.MSG_RESULT
        
        ionMsg = msg.payload
        recv = ionMsg.get('reply-to', None)
        if recv == None:
            log.error('No reply-to given for message '+str(msg))
        else:
            headers['conv-id'] = ionMsg.get('conv-id','')
            headers['conv-seq'] = int(ionMsg.get('conv-seq',0)) + 1
            
        # Values in the headers KWarg take precidence over the response_code and exception KWargs!
        reshdrs = dict()
        
        if not response_code:
            response_code = ion_reply_codes.ION_SUCCESS
        reshdrs[self.MSG_RESPONSE] = str(response_code)
        reshdrs[self.MSG_EXCEPTION] = str(exception)
        
        # MSG STATUS is set automatically!
        #reshdrs[self.MSG_STATUS] = ion_reply_codes.ION_OK
                
        reshdrs.update(headers)
            
        return self.send(pu.get_process_id(recv), operation, content, reshdrs, reply=True)

    def reply_ok(self, msg, content=None, headers={}):
        """
        Boilerplate method that replies to a given message with a success
        message and a given result value
        @content any sendable type to be converted to dict, or dict (untouched)
        @retval Deferred for send of reply
        """
        # Note: Header status=OK is automatically set
        #if not type(content) is dict:
        #    content = dict(value=content, status='OK')
        
        # This is basically a pass through for the reply method interface - only
        # used for backward compatibility!
        log.info('REPLY_OK is depricated - please use reply')
        
        return self.reply(msg, operation=self.MSG_RESULT, content=content, headers=headers)

    def reply_uncaught_err(self, msg, content=None, response_code='', exception='', headers={}):
        """
        Reply to a message with an uncaught exception using an error message and
        an indication of the error.
        @content any sendable type to be converted to dict, or dict (untouched)
        @exception an instance of Exception
        @response_code a more informative error message
        @retval Deferred for send of reply
        """
        reshdrs = dict()
        reshdrs[self.MSG_STATUS] = str(ion_reply_codes.ION_ERROR)
        reshdrs[self.MSG_RESPONSE] = str(response_code)
        reshdrs[self.MSG_EXCEPTION] = str(exception)
        
        reshdrs.update(headers)
            
        return self.reply(msg, content=content, headers=reshdrs)
        
        
    #def reply_err(self, msg, content=None, headers=None, exception='', response_code=''):
    #    """
    #    Boilerplate method for reply to a message which lead to an application
    #    level error. The result can include content, a caught exception and an
    #    application level error_code as an indication of the error.
    #    @content any sendable type to be converted to dict, or dict (untouched)
    #    @exception an instance of Exception
    #    @response_code an ION application level defined error code for a handled exception
    #    @retval Deferred for send of reply
    #    """
    #    reshdrs = dict()
    #    # The status is still OK - this is for handled exceptions!
    #    reshdrs[self.MSG_STATUS] = str(ion_reply_codes.ION_OK)
    #    reshdrs[self.MSG_APP_ERROR] = str(response_code)
    #    reshdrs[self.MSG_EXCEPTION] = str(exception)
    #    
    #    if headers != None:
    #        reshdrs.update(headers)
    #        
    #    return self.reply(msg, self.MSG_RESULT, content, reshdrs)

    def get_conversation(self, headers):
        convid = headers.get('conv-id', None)
        return self.conversations(convid, None)

    # --- Process and child process management

    def get_scoped_name(self, scope, name):
        return pu.get_scoped_name(name, scope)

    # OTP style functions for working with processes and modules/apps

    @defer.inlineCallbacks
    def spawn_child(self, childproc, activate=True):
        """
        Spawns a process described by the ProcessDesc instance as child of this
        process instance. An init message is sent depending on flag.
        @param childproc  ProcessDesc instance with attributes
        @param init  flag determining whether an init message should be sent
        @retval process id of the child process
        """
        assert isinstance(childproc, ProcessDesc)
        assert not childproc in self.child_procs, "Process already spawned"
        self.child_procs.append(childproc)
        child_id = yield childproc.spawn(self, activate=activate)
        yield procRegistry.put(str(childproc.proc_name), str(child_id))
        defer.returnValue(child_id)

    def link_child(self, supervisor):
        pass

    def spawn_link(self, childproc, supervisor):
        pass

    def shutdown_child(self, childproc):
        return childproc.shutdown()

    def get_child_def(self, name):
        """
        @retval the ProcessDesc instance of a child process by name
        """
        for child in self.child_procs:
            if child.proc_name == name:
                return child

    def get_child_id(self, name):
        """
        @retval the process id a child process by name
        """
        child = self.get_child_def(name)
        return child.proc_id if child else None

    def __str__(self):
        return "Process(id=%s,name=%s)" % (self.id, self.proc_name)

class AppInterceptor(Interceptor):
    def process(self, invocation):
        assert invocation.path == Invocation.PATH_IN
        defer.maybeDeferred(self.before, invocation)
        return invocation

# ============================================================================

class ProcessClient(object):
    """
    This is the base class for a process client. A process client is code that
    executes in the process space of a calling process. If no calling process
    is given, a local one is created on the fly. This client adds some
    glue to interact with a specific targer process
    """
    def __init__(self, proc=None, target=None, targetname=None, **kwargs):
        """
        Initializes a process client
        @param proc a IProcess instance as originator of messages
        @param target  global scoped (process id or name) to send to
        @param targetname  system scoped exchange name to send messages to
        """
        if not proc:
            proc = Process()
        self.proc = proc
        assert target or targetname, "Need either target or targetname"
        self.target = target
        if not self.target:
            self.target = self.proc.get_scoped_name('system', targetname)

    @defer.inlineCallbacks
    def _check_init(self):
        """
        Called in client methods to ensure that there exists a spawned process
        to send messages from
        """
        if not self.proc.is_spawned():
            yield self.proc.spawn()

    @defer.inlineCallbacks
    def attach(self):
        yield self._check_init()

    def rpc_send(self, *args):
        """
        Sends an RPC message to the specified target via originator process
        """
        return self.proc.rpc_send(self.target, *args)

    def send(self, *args):
        """
        Sends a message to the specified target via originator process
        """
        return self.proc.send(self.target, *args)

    def reply(self, *args):
        """
        Replies to a message via the originator process
        """
        return self.proc.reply(*args)

# ============================================================================

class ProcessDesc(BasicLifecycleObject):
    """
    Class that encapsulates attributes about a spawnable process; can spawn
    and init processes.
    """
    def __init__(self, **kwargs):
        """
        Initializes ProcessDesc instance with process attributes.
        Also acts as a weak proxy object for use by the parent process.
        @param name  name label of process
        @param module  module name of process module
        @param class  or procclass is class name in process module (optional)
        @param node  ID of container to spawn process on (optional)
        @param spawnargs  dict of additional spawn arguments (optional)
        """
        BasicLifecycleObject.__init__(self)
        self.proc_name = kwargs.get('name', None)
        self.proc_module = kwargs.get('module', None)
        self.proc_class = kwargs.get('class', kwargs.get('procclass', None))
        self.proc_node = kwargs.get('node', None)
        self.spawn_args = kwargs.get('spawnargs', None)
        self.proc_id = None
        self.no_activate = False

    # Life cycle

    @defer.inlineCallbacks
    def spawn(self, parent=None, container=None, activate=True):
        """
        Boilerplate for initialize()
        @param parent the process instance that should be set as supervisor
        """
        #log.info('Spawning name=%s on node=%s' %
        #             (self.proc_name, self.proc_node))
        self.sup_process = parent
        self.container = container or ioninit.container_instance
        pid = yield self.initialize(activate)
        if activate:
            self.no_activate = activate
            yield self.activate()
        defer.returnValue(pid)

    @defer.inlineCallbacks
    def on_initialize(self, activate=False, *args, **kwargs):
        """
        Spawns this process description with the initialized attributes.
        @retval Deferred -> Id with process id
        """
        # Note: If this fails, an exception will occur and be passed through
        self.proc_id = yield self.container.spawn_process(
                procdesc=self,
                parent=self.sup_process,
                node=self.proc_node,
                activate=activate)

        log.info("Process %s ID: %s" % (self.proc_class, self.proc_id))

        defer.returnValue(self.proc_id)

    @defer.inlineCallbacks
    def on_activate(self, *args, **kwargs):
        """
        @retval Deferred
        """
        if self.no_activate:
            self.no_activate = True
        else:
            headers = yield self.container.activate_process(parent=self.sup_process, pid=self.proc_id)

    def shutdown(self):
        return self.terminate()

    @defer.inlineCallbacks
    def on_terminate(self, *args, **kwargs):
        """
        @retval Deferred
        """
        headers = yield self.container.terminate_process(parent=self.sup_process, pid=self.proc_id)

    def on_error(self, cause=None, *args, **kwargs):
        if cause:
            log.error("ProcessDesc error: %s" % cause)
            pass
        else:
            raise RuntimeError("Illegal state change for ProcessDesc")


class IProcessFactory(Interface):

    def build(spawnargs, container):
        """
        """

class ProcessFactory(object):
    """
    This protocol factory returns receiver instances used to spawn processes
    from a module. This implementation creates process class instances together
    with the receiver. This is a standard implementation that can be used
    in the code of every module containing a process. This factory also collects
    process declarations alongside.
    """
    implements(IProcessFactory)

    receiver = ProcessReceiver

    def __init__(self, pcls, name=None, args=None):
        self.process_class = pcls
        self.name = name or pcls.__name__
        self.args = args or {}

        if self.process_class and not IProcess.implementedBy(self.process_class):
            raise RuntimeError("Class does not implement IProcess")

        # Collecting the declare static class variable in a process class
        if pcls and hasattr(pcls, 'declare') and type(pcls.declare) is dict:
            procdec = pcls.declare.copy()
            procdec['class'] = pcls
            procname = pcls.declare.get('name', pcls.__name__)
            if procname in processes:
                raise RuntimeError('Process already declared: '+str(procname))
            processes[procname] = procdec

    def build(self, spawnargs=None, container=None):
        """
        Factory method to return a process instance from given arguments.
        """
        spawnargs = spawnargs or {}
        container = container or ioninit.container_instance

        #log.debug("ProcessFactory.build(name=%s, args=%s)" % (self.name,spawnargs))

        # Create a process receiver
        procname = spawnargs.get('proc-name', self.name)
        procid = spawnargs.get('proc-id', self.name)
        spawnargs['proc-group'] = self.name

        # Instantiate the IProcess class
        process = self.process_class(spawnargs=spawnargs)

        return process

class ProcessInstantiator(object):
    """
    Instantiator for IProcess instances. Relies on an IProcessFactory
    to instantiate IProcess instances from modules.
    """

    idcount = 0

    @classmethod
    def create_process_id(cls, container=None):
        container = container or ioninit.container_instance
        cls.idcount += 1
        if container:
            containerid = container.id
        else:
            # Purely for tests to avoid a _start_container() in setUp()
            containerid = "TEST-CONTAINER-ID"
        return Id(cls.idcount, containerid)

    @classmethod
    @defer.inlineCallbacks
    def spawn_from_module(cls, module, space=None, spawnargs=None, container=None, activate=True):
        """
        @brief Factory method to spawn a Process instance from a Python module.
                By default, spawn includes an activate
        @param module A module (<type 'module'>) with a ProcessFactory factory
        @param space MessageSpace instance
        @param spawnargs argument dict given to the factory on spawn
        @retval Deferred which fires with the IProcess instance
        """
        spawnargs = spawnargs or {}
        container = container or ioninit.container_instance

        if not hasattr(module, 'factory'):
            raise RuntimeError("Must define factory in process module to spawn")

        if not IProcessFactory.providedBy(module.factory):
            raise RuntimeError("Process model factory must provide IProcessFactory")

        procid = ProcessInstantiator.create_process_id(container)
        spawnargs['proc-id'] = procid.full

        process = yield defer.maybeDeferred(module.factory.build, spawnargs)
        if not IProcess.providedBy(process):
            raise RuntimeError("ProcessFactory returned non-IProcess instance")

        # Give a callback to the process to initialize and activate (if desired)
        try:
            yield process.initialize()
            if activate:
                yield process.activate()
        except Exception, ex:
            log.exception("Error spawning process from module")
            raise ex

        defer.returnValue(process)

# Spawn of the process using the module name
factory = ProcessFactory(Process)<|MERGE_RESOLUTION|>--- conflicted
+++ resolved
@@ -18,7 +18,7 @@
 from ion.core.id import Id
 from ion.core.intercept.interceptor import Interceptor
 from ion.core.messaging.receiver import ProcessReceiver
-from ion.core.messaging import ion_reply_codes
+from ion.core.messaging.ion_reply_codes import ResponseCodes
 from ion.core.process.cprocess import IContainerProcess, ContainerProcess
 from ion.services.dm.preservation.store import Store
 from ion.interact.conversation import Conversation
@@ -42,7 +42,7 @@
     Interface for all capability container application processes
     """
 
-class Process(BasicLifecycleObject):
+class Process(BasicLifecycleObject,ResponseCodes):
     """
     This is the base class for all processes. Processes can be spawned and
     have a unique identifier. Each process has one main process receiver and can
@@ -56,14 +56,7 @@
     # @todo CHANGE: Conversation ID counter
     convIdCnt = 0
     
-    """
-    Define some constants used in messaging:
-    """
-    MSG_STATUS = 'status'
-    MSG_RESULT = 'result'
-    MSG_RESPONSE = 'response'
-    MSG_EXCEPTION = 'exception'    
-
+    
     def __init__(self, receiver=None, spawnargs=None, **kwargs):
         """
         Initialize process using an optional receiver and optional spawn args
@@ -233,7 +226,7 @@
         try:
             yield self.terminate()
             if msg != None:
-                yield self.reply_ok(msg)
+                yield self.reply(msg)
         except Exception, ex:
             if msg != None:
                 yield self.reply_uncaught_err(msg, content=None, exception=ex, response_code = "Process %s TERMINATE ERROR" % (self.id))
@@ -301,7 +294,7 @@
         except Exception, ex:
             log.exception('Error in process %s receive ' % self.proc_name)
             if msg and msg.payload['reply-to']:
-                yield self.reply_uncaught_err(msg, content=None, exception=ex, response_code=ion_reply_codes.ION_RECEIVER_ERROR)
+                yield self.reply_uncaught_err(msg, content=None, exception=ex, response_code=self.ION_RECEIVER_ERROR)
 
     @defer.inlineCallbacks
     def _receive_rpc(self, payload, msg):
@@ -319,37 +312,27 @@
                 self.proc_name, payload['conv-id'], rpc_deferred, payload))
             return
         res = (content, payload, msg)
-<<<<<<< HEAD
-        
-=======
-        if not type(content) is dict:
-            log.error('RPC reply is not well formed. Use reply_ok or reply_err')
-
-
->>>>>>> 49e55e35
+
         yield msg.ack()
         
         status = payload.get(self.MSG_STATUS, None)
-        if status == ion_reply_codes.ION_OK:
-            rpc_deferred.callback(res)
+        if status == self.ION_OK:
+            #Cannot do the callback right away, because the message is not yet handled
+            reactor.callLater(0, lambda: rpc_deferred.callback(res))
                 
-        elif status == ion_reply_codes.ION_ERROR:
+        elif status == self.ION_ERROR:
             log.warn('RPC reply is an ERROR: '+str(payload.get(self.MSG_RESPONSE)))
             log.debug('RPC reply ERROR Content: '+str(content))
             err = failure.Failure(ReceivedError(payload, content))
-<<<<<<< HEAD
-            rpc_deferred.errback(err)
-
+            #rpc_deferred.errback(err)
+            # Cannot do the callback right away, because the message is not yet handled
+            reactor.callLater(0, lambda: rpc_deferred.errback(err))
+            
+            
         else:
             log.error('RPC reply is not well formed. Header "status" must be set!')
-            rpc_deferred.callback(res)
-=======
-            # Cannot do the callback right away, because the message is not yet handled
-            reactor.callLater(0, lambda: rpc_deferred.errback(err))
-        else:
-            # Cannot do the callback right away, because the message is not yet handled
+            #Cannot do the callback right away, because the message is not yet handled
             reactor.callLater(0, lambda: rpc_deferred.callback(res))
->>>>>>> 49e55e35
 
     @defer.inlineCallbacks
     def _receive_msg(self, payload, msg):
@@ -371,7 +354,7 @@
             log.exception("*****Error in message processing*****")
             # @todo Should we send an err or rather reject the msg?
             if msg and msg.payload['reply-to']:
-                yield self.reply_uncaught_err(msg, content=None, exception = str(ex), response_code=ion_reply_codes.ION_RECEIVER_ERROR)
+                yield self.reply_uncaught_err(msg, content=None, exception = str(ex), response_code=self.ION_RECEIVER_ERROR)
 
             if CF_fail_fast:
                 yield self.terminate()
@@ -509,12 +492,12 @@
         reshdrs = dict()
         
         if not response_code:
-            response_code = ion_reply_codes.ION_SUCCESS
+            response_code = self.ION_SUCCESS
         reshdrs[self.MSG_RESPONSE] = str(response_code)
         reshdrs[self.MSG_EXCEPTION] = str(exception)
         
         # MSG STATUS is set automatically!
-        #reshdrs[self.MSG_STATUS] = ion_reply_codes.ION_OK
+        #reshdrs[self.MSG_STATUS] = self.ION_OK
                 
         reshdrs.update(headers)
             
@@ -547,7 +530,7 @@
         @retval Deferred for send of reply
         """
         reshdrs = dict()
-        reshdrs[self.MSG_STATUS] = str(ion_reply_codes.ION_ERROR)
+        reshdrs[self.MSG_STATUS] = str(self.ION_ERROR)
         reshdrs[self.MSG_RESPONSE] = str(response_code)
         reshdrs[self.MSG_EXCEPTION] = str(exception)
         
@@ -568,7 +551,7 @@
     #    """
     #    reshdrs = dict()
     #    # The status is still OK - this is for handled exceptions!
-    #    reshdrs[self.MSG_STATUS] = str(ion_reply_codes.ION_OK)
+    #    reshdrs[self.MSG_STATUS] = str(self.ION_OK)
     #    reshdrs[self.MSG_APP_ERROR] = str(response_code)
     #    reshdrs[self.MSG_EXCEPTION] = str(exception)
     #    
@@ -639,7 +622,7 @@
 
 # ============================================================================
 
-class ProcessClient(object):
+class ProcessClient(object,ResponseCodes):
     """
     This is the base class for a process client. A process client is code that
     executes in the process space of a calling process. If no calling process

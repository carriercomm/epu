#!/usr/bin/env python

"""
@file ion/ts.py
@author Michael Meisinger
@package ion  test service with short packet and module name
"""


from twisted.internet import defer

from magnet.spawnable import Receiver

from magnet.spawnable import spawn
from magnet.store import Store

from ion.core import bootstrap
import ion.util.procutils as pu

store = Store()

receiver = Receiver(__name__)

@defer.inlineCallbacks
def start():
    id = yield spawn(receiver)
    yield store.put('ts', id)

    yield bootstrap.start()
    yield test_datastore()

@defer.inlineCallbacks
def test_datastore():
    print "===================================================================="
    print "===================================================================="
    print "Testing datastore"

    to = yield bootstrap.process_ids.get('datastore')

    print "Send PUT to: ",to
    yield pu.send_message(receiver, '', to, 'put', {'key':'obj1','value':'999'}, {'some':'header'})

    print "===================================================================="
    print "Send GET to: ",to
    yield pu.send_message(receiver, '', to, 'get', {'key':'obj1'}, {})

def receive(content, msg):
    print 'in receive ', content, msg
<<<<<<< HEAD
      
receiver.handle(receive)

# Called as 
if __name__ == '__main__':
    pass
=======

receiver.handle(receive)
>>>>>>> 7179ef95
<|MERGE_RESOLUTION|>--- conflicted
+++ resolved
@@ -46,14 +46,9 @@
 
 def receive(content, msg):
     print 'in receive ', content, msg
-<<<<<<< HEAD
-      
+
 receiver.handle(receive)
 
 # Called as 
 if __name__ == '__main__':
-    pass
-=======
-
-receiver.handle(receive)
->>>>>>> 7179ef95
+    pass
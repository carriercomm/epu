#!/usr/bin/env python

"""
@file ion/data/backends/setDataStore.py
@author Paul Hubbard
@author Matt Rodriguez
@author David Stuebe
@brief client interface for storing and retrieving stateful data objects.
@note Depends on pycassa being installed and the instance on amoeba being up.
"""

<<<<<<< HEAD
import ion.util.ionlog
log = ion.util.ionlog.getLogger(__name__)
=======
import logging
logging = logging.getLogger(__name__)

>>>>>>> e139e33a
import pycassa



class SetCassandraStore():
    """
    Provides a set data structure abstraction for interacting with the
    Cassandra data store.
    """
    def __init__(self, cass_host_list=None):
        """
        @brief Constructor, safe to use no arguments
        @param cass_host_list List of hostname:ports for cassandra host
        or cluster
        @retval Connected object instance
        """
        if not cass_host_list:
<<<<<<< HEAD
            log.info('Connecting to Cassandra on localhost...')
        else:
            hosts = str(cass_host_list)
            log.info('Connecting to Cassandra at "%s"...' % hosts)
        client = pycassa.connect(cass_host_list, framed_transport=True)
        self._kvs = pycassa.ColumnFamily(client, 'Datasets', 'Catalog')
        log.info('connected OK.')
=======
            logging.info('Connecting to Cassandra at localhost')
        else:
            hosts = str(cass_host_list)
            logging.info('Connecting to Cassandra at "%s"...' % hosts)
    
        self._client = pycassa.connect(cass_host_list, framed_transport=True)
        self._kvs = pycassa.ColumnFamily(self._client, 'Datasets', 'Catalog')
        #logging.info('connected OK.')
>>>>>>> e139e33a

    def smembers(self, key):
        """
        @brief Return a value corresponding to a given key
        @param key Cassandra key
        @retval Value from the ion dictionary, or None.
        The value returned can be a python dictionary, a python set, or
        an integer, float or string.
        """
        try:
            val = self._kvs.get(key)
            log.info('Read Key:Val "%s":"%s"' % (key, val))
            return set(val)
        except:
            log.info('Get: Key "%s" not found' % key)
            return None

    def sadd(self, key, value):
        """
        @brief Write a key/value pair into cassandra
        @param key Lookup key
        @param value Corresponding value. The value can be a python Dictionary
        a python Set, or an integer, float or string.
        @retval None

        The builds the set abstraction on top of the dictionary structure,
        by requiring the column name to be the same as the value. This
        ensures that key has a collection of unique items.
        @note the timestamp is updated when the value is added.
        """
<<<<<<< HEAD
        log.info('writing key %s value %s' % (key, value))
=======
>>>>>>> e139e33a
        col = {value: value}
        self._kvs.insert(key, col)
        log.info('write complete')

    def sremove(self, key, value):
        """
        @brief delete a key/value pair
        @param key Key to delete
        @param value, the value to remove from the set
        @retval None
        """
        try:
            self._kvs.remove(key, [value])
        except:
            log.warn("Error removing key")

    def scard(self, key):
        """
        @brief return the number of elements in the set
        @param key which is mapped to the set
        @retval card an int representing the the cardinality of the set
        """
        try:
            vals = self._kvs.get(key)
            return len(vals)
        except:
            log.warn("Error calculating cardinality")

    def remove(self, key):
        """
        @brief remove the entire set and key from the data store
        @param key which is mapped to the set
        """
        try:
            self._kvs.remove(key)
        except:
            log.warn("Error removing set")<|MERGE_RESOLUTION|>--- conflicted
+++ resolved
@@ -9,14 +9,8 @@
 @note Depends on pycassa being installed and the instance on amoeba being up.
 """
 
-<<<<<<< HEAD
 import ion.util.ionlog
 log = ion.util.ionlog.getLogger(__name__)
-=======
-import logging
-logging = logging.getLogger(__name__)
-
->>>>>>> e139e33a
 import pycassa
 
 
@@ -34,7 +28,6 @@
         @retval Connected object instance
         """
         if not cass_host_list:
-<<<<<<< HEAD
             log.info('Connecting to Cassandra on localhost...')
         else:
             hosts = str(cass_host_list)
@@ -42,16 +35,6 @@
         client = pycassa.connect(cass_host_list, framed_transport=True)
         self._kvs = pycassa.ColumnFamily(client, 'Datasets', 'Catalog')
         log.info('connected OK.')
-=======
-            logging.info('Connecting to Cassandra at localhost')
-        else:
-            hosts = str(cass_host_list)
-            logging.info('Connecting to Cassandra at "%s"...' % hosts)
-    
-        self._client = pycassa.connect(cass_host_list, framed_transport=True)
-        self._kvs = pycassa.ColumnFamily(self._client, 'Datasets', 'Catalog')
-        #logging.info('connected OK.')
->>>>>>> e139e33a
 
     def smembers(self, key):
         """
@@ -82,10 +65,7 @@
         ensures that key has a collection of unique items.
         @note the timestamp is updated when the value is added.
         """
-<<<<<<< HEAD
         log.info('writing key %s value %s' % (key, value))
-=======
->>>>>>> e139e33a
         col = {value: value}
         self._kvs.insert(key, col)
         log.info('write complete')

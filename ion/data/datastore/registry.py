"""
@file ion/data/datastore/registry.py
"""

import logging
logging = logging.getLogger(__name__)

from zope import interface

from twisted.internet import defer

from ion.data import store
from ion.data import dataobject
from ion.data.datastore import objstore

from ion.core import ioninit
from ion.core import base_process
from ion.core.base_process import ProtocolFactory, BaseProcess
from ion.services.base_service import BaseService, BaseServiceClient
from ion.resources import coi_resource_descriptions
import ion.util.procutils as pu

CONF = ioninit.config(__name__)

class LCStateMixin(object):
    """
    @Brief This mixin class is used to add life cycle state convience methods
    """
    def set_resource_lcstate_new(self, resource_reference):
        return self.set_resource_lcstate(resource_reference, dataobject.LCStates.new)

    def set_resource_lcstate_active(self, resource_reference):
        return self.set_resource_lcstate(resource_reference, dataobject.LCStates.active)
        
    def set_resource_lcstate_inactive(self, resource_reference):
        return self.set_resource_lcstate(resource_reference, dataobject.LCStates.inactive)

    def set_resource_lcstate_decomm(self, resource_reference):
        return self.set_resource_lcstate(resource_reference, dataobject.LCStates.decomm)

    def set_resource_lcstate_retired(self, resource_reference):
        return self.set_resource_lcstate(resource_reference, dataobject.LCStates.retired)

    def set_resource_lcstate_developed(self, resource_reference):
        return self.set_resource_lcstate(resource_reference, dataobject.LCStates.developed)

    def set_resource_lcstate_commissioned(self, resource_reference):
        return self.set_resource_lcstate(resource_reference, dataobject.LCStates.commissioned)

class IRegistry(object):
    """
    @brief General API of any registry
    @TOD change to use zope interface!
    """
    def clear_registry(self):
        raise NotImplementedError, "Abstract Interface Not Implemented"

    def register_resource(self,resource):
        """
        @brief Register resource description.
        @param uuid unique name of resource instance.
        @param resource instance of OOIResource.
        @note Does the resource instance define its own name/uuid?
        """
        raise NotImplementedError, "Abstract Interface Not Implemented"
    
    def get_resource(self,resource_reference):
        """
        @param uuid name of resource.
        """
        raise NotImplementedError, "Abstract Interface Not Implemented"
    
    def set_resource_lcstate(self,resource_reference,lcstate):
        """
        """
        raise NotImplementedError, "Abstract Interface Not Implemented"
    
    def find_resource(self,description,regex=True,ignore_defaults=True,attnames=[]):
        """
        """
        raise NotImplementedError, "Abstract Interface Not Implemented"
    
class RegistryBackend(objstore.ObjectChassis):
    """
    """
    objectClass = dataobject.Resource

class Registry(objstore.ObjectStore, IRegistry, LCStateMixin):
    """
    @Brief Registry is the backend implementation used by all registry services
    """

    objectChassis = RegistryBackend

    def clear_registry(self):
        return self.backend.clear_store()



    @defer.inlineCallbacks
    def register_resource(self, resource):
        """
        @brief Add a new resource description to the registry. Implemented
        by creating a new (unique) resource object to the store.
        @note Is the way objectClass is referenced awkward?
        """
        #print 'Dataobject Register Start',dataobject.DataObject._types.has_key('__builtins__')
        #del dataobject.DataObject._types['__builtins__']
        #print 'Dataobject Register Removed',dataobject.DataObject._types.has_key('__builtins__')

        if isinstance(resource, self.objectChassis.objectClass):
        
            id = resource.RegistryIdentity
            if not id:
                raise RuntimeError('Can not register a resource which does not have an identity.')

            #print 'Dataobject Register Is Instance',dataobject.DataObject._types.has_key('__builtins__')
        
            
            try:
                res_client = yield self.create(id, self.objectChassis.objectClass)
            except objstore.ObjectStoreError:
                res_client = yield self.clone(id)
 
            #print 'Dataobject Chasis',dataobject.DataObject._types.has_key('__builtins__')
            
            yield res_client.checkout()
            
            #print 'Dataobject checkout',dataobject.DataObject._types.has_key('__builtins__')
            
            res_client.index = resource
            resource.RegistryCommit = yield res_client.commit()
        else:
            resource = None
        defer.returnValue(resource)

    @defer.inlineCallbacks
    def get_resource(self, resource_reference):
        """
        @brief Get resource description object
        """
        resource=None
        if isinstance(resource_reference, dataobject.ResourceReference):
        
            branch = resource_reference.RegistryBranch
            resource_client = yield self.clone(resource_reference.RegistryIdentity)
            if resource_client:
                if not resource_reference.RegistryCommit:
                    resource_reference.RegistryCommit = yield resource_client.get_head(branch)

                pc = resource_reference.RegistryCommit
                resource = yield resource_client.checkout(commit_id=pc)
                resource.RegistryBranch = branch
                resource.RegistryCommit = pc
            
        defer.returnValue(resource)

    @defer.inlineCallbacks
    def get_resource_by_id(self, id):
        resource_client = yield self.clone(id)
        resource = yield resource_client.checkout()
        resource.RegistryCommit = resource_client.cur_commit
        resource.RegistryBranch = 'master'
        defer.returnValue(resource)

    @defer.inlineCallbacks
    def set_resource_lcstate(self, resource_reference, lcstate):
        """
        Service operation: set the life cycle state of resource
        """
        resource = yield self.get_resource(resource_reference)
        
        if resource:
            resource.set_lifecyclestate(lcstate)
            resource = yield self.register_resource(resource)
           
            defer.returnValue(resource.reference())
        else:
            defer.returnValue(None)


    @defer.inlineCallbacks
    def _list(self):
        """
        @brief list of resource references in the registry
        @note this is a temporary solution to implement search
        """
        idlist = yield self.refs.query('([-\w]*$)')
        defer.returnValue([dataobject.ResourceReference(RegistryIdentity=id) for id in idlist])


    @defer.inlineCallbacks
    def _list_descriptions(self):
        """
        @brief list of resource descriptions in the registry
        @note this is a temporary solution to implement search
        """
        refs = yield self._list()
        defer.returnValue([(yield self.get_resource(ref)) for ref in refs])
        
        
    @defer.inlineCallbacks
    def find_resource(self,description,regex=True,ignore_defaults=True,attnames=[]):
        """
        @brief Find resource descriptions in the registry meeting the criteria
        in the FindResourceContainer 
        """
        
        # container for the return arguments
        results=[]
        if isinstance(description,dataobject.DataObject):
            refs = yield self._list()
            logging.info('!!!!!!!!!@@@@@@@@!!!!')
            logging.info(description)

            # Get the list of descriptions in this registry
            
            reslist = yield self._list_descriptions()

            for ref in refs:
                res = yield self.get_resource(ref)
                logging.info(res)
                
                if description.compared_to(res,
                                        regex=regex,
                                        ignore_defaults=ignore_defaults,
                                        attnames=attnames):
                    results.append(res)
                    
        defer.returnValue(results)
            


@defer.inlineCallbacks
def test(ns):
    from ion.data import store
    s = yield store.Store.create_store()
    ns.update(locals())
    reg = yield ResourceRegistry.new(s, 'registry')
    res1 = dataobject.Resource.create_new_resource()
    ns.update(locals())
    res1.name = 'foo'
    commit_id = yield reg.register_resource(res1)
    res2 = dataobject.Resource.create_new_resource()
    res2.name = 'doo'
    commit_id = yield reg.register_resource(res2)
    ns.update(locals())



class BaseRegistryService(BaseService):
    """
    @Brief Base Registry Service Clase
    To create a Registry Service inherit this class and over ride the method
    names as in the RegistryService class example bellow.
    """

    
    # For now, keep registration in local memory store. override with spawn args to use cassandra
    @defer.inlineCallbacks
    def slc_init(self):
        # use spawn args to determine backend class, second config file
        backendcls = self.spawn_args.get('backend_class', CONF.getValue('backend_class', None))
        backendargs = self.spawn_args.get('backend_args', CONF.getValue('backend_args', {}))
        
        # self.backend holds the class which is instantiated to provide the Store for the registry
        if backendcls:
            self.backend = pu.get_class(backendcls)
        else:
            self.backend = store.Store
        assert issubclass(self.backend, store.IStore)

        # Provide rest of the spawnArgs to init the store
        s = yield self.backend.create_store(**backendargs)
        
        # Now pass the instance of store to create an instance of the registry
        self.reg = Registry(s)
        
        name = self.__class__.__name__
        logging.info(name + " initialized")
        logging.info(name + " backend:"+str(backendcls))
        logging.info(name + " backend args:"+str(backendargs))


    @defer.inlineCallbacks
    def base_clear_registry(self, content, headers, msg):
        logging.info(self.__class__.__name__ + ' recieved: op_'+ headers['op'])
        yield self.reg.clear_registry()
        yield self.reply_ok(msg)


    @defer.inlineCallbacks
    def base_register_resource(self, content, headers, msg):
        """
        Service operation: Register a resource instance with the registry.
        """
<<<<<<< HEAD
        logging.debug('Registry Service MSG:'+ str(headers))
        #resource = dataobject.Resource.decode(content)
        accept_encoding = headers.get('accept-encoding', '')
        resource = dataobject.serializer.decode(content, headers['encoding'])
=======
        logging.debug(self.__class__.__name__ +', MSG Received: ' + str(headers))
        resource = dataobject.Resource.decode(content)
>>>>>>> 59dfe776
        logging.info(self.__class__.__name__ + ' recieved: op_'+ headers['op'] +', Resource: \n' + str(resource))
  
        resource = yield self.reg.register_resource(resource)
        logging.debug('%%%%%%%%%%%%')
        logging.debug(resource)
        if resource:
            logging.info(self.__class__.__name__ + ': op_'+ headers['op'] + ' Success!')
            #yield self.reply_ok(msg, resource.encode())
            encoding, _, data = dataobject.serializer.encode(resource, accept_encoding)
            headers = dict(encoding=encoding)
            yield self.reply_ok(msg, data, headers)
        else:
            logging.info(self.__class__.__name__ + ': op_'+ headers['op'] + ' Failed!')
            yield self.reply_err(msg, None)


    @defer.inlineCallbacks
    def base_get_resource(self, content, headers, msg):
        """
        Service operation: Get a resource instance.
        """
<<<<<<< HEAD
        logging.debug('Registry Service MSG:'+ str(headers))
        #resource_reference = dataobject.Resource.decode(content)
        accept_encoding = headers.get('accept-encoding', '')
        resource_reference = dataobject.serializer.decode(content, headers['encoding'])
=======
        logging.debug(self.__class__.__name__ +', MSG Received: ' + str(headers))
        resource_reference = dataobject.Resource.decode(content)
>>>>>>> 59dfe776
        logging.info(self.__class__.__name__ + ' recieved: op_'+ headers['op'] +', Reference: \n' + str(resource_reference))

        resource = yield self.reg.get_resource(resource_reference)
        #logging.info('Got Resource:\n'+str(resource))
        if resource:
            logging.info(self.__class__.__name__ + ': op_'+ headers['op'] + ' Success!')
            #yield self.reply_ok(msg, resource.encode())
            encoding, _, data = dataobject.serializer.encode(resource, accept_encoding)
            headers = dict(encoding=encoding)
            yield self.reply_ok(msg, data, headers)
        else:
            logging.info(self.__class__.__name__ + ': op_'+ headers['op'] + ' Failed!')
            yield self.reply_err(msg, None)

    @defer.inlineCallbacks
    def base_get_resource_by_id(self, content, headers, msg):
        accept_encoding = headers.get('accept-encoding', '')
        resource = yield self.reg.get_resource_by_id(content)
        if resource:
            logging.info(self.__class__.__name__ + ': op_'+ headers['op'] + ' Success!')
            #yield self.reply_ok(msg, resource.encode())
            encoding, _, data = dataobject.serializer.encode(resource, accept_encoding)
            headers = dict(encoding=encoding)
            yield self.reply_ok(msg, data, headers)
        else:
            logging.info(self.__class__.__name__ + ': op_'+ headers['op'] + ' Failed!')
            yield self.reply_err(msg, None)
        
    @defer.inlineCallbacks
    def base_set_resource_lcstate(self, content, headers, msg):
        """
        Service operation: set the life cycle state of resource
        """
<<<<<<< HEAD
        logging.debug('Registry Service MSG:'+ str(headers))
        #container = dataobject.Resource.decode(content)
        accept_encoding = headers.get('accept-encoding', '')
        container = dataobject.serializer.decode(content, headers['encoding'])
=======
        logging.debug(self.__class__.__name__ +', MSG Received: ' + str(headers))
        container = dataobject.Resource.decode(content)
>>>>>>> 59dfe776
        logging.info(self.__class__.__name__ + ' recieved: op_'+ headers['op'] +', container: \n' + str(container))

        #This makes things difficult; shouldn't use python class resolution
        #to determine DataObject stuff
        if isinstance(container,  coi_resource_descriptions.SetResourceLCStateContainer):
            resource_reference = container.reference
            lcstate = container.lcstate

            resource = yield self.reg.set_resource_lcstate(resource_reference, lcstate)
        
            if resource:
                logging.info(self.__class__.__name__ + ': op_'+ headers['op'] + ' Success!')
                encoding, _, data = dataobject.serializer.encode(resource.reference(), accept_encoding)
                headers = dict(encoding=encoding)
                #yield self.reply_ok(msg, resource.reference().encode())
                yield self.reply_ok(msg, data, headers)

        else:
            logging.info(self.__class__.__name__ + ': op_'+ headers['op'] + ' Failed!')
            yield self.reply_err(msg, None)

    @defer.inlineCallbacks
    def base_find_resource(self, content, headers, msg):
        """
        @brief Find resource descriptions in the registry meeting the criteria
        listed in the properties dictionary 
        """
        description = None
        regex = None
        ignore_defaults = None
        attnames=[]
                
<<<<<<< HEAD
        logging.debug('Registry Service MSG:'+ str(headers))
        #container = dataobject.Resource.decode(content)
        #This container object is expected to have certain functionality
        accept_encoding = headers.get('accept-encoding', '')
        container = dataobject.serializer.decode(content, headers['encoding'])
=======
        logging.debug(self.__class__.__name__ +', MSG Received: ' + str(headers))
        container = dataobject.Resource.decode(content)
>>>>>>> 59dfe776
        logging.info(self.__class__.__name__ + ' recieved: op_'+ headers['op'] +', container: \n' + str(container))

        result_list = []
        #This makes things difficult; shouldn't use python class resolution
        #to determine DataObject stuff
        #if isinstance(container,  coi_resource_descriptions.FindResourceContainer):
        if type(container).__name__ == coi_resource_descriptions.FindResourceContainer.__name__:
            description = container.description
            regex = container.regex
            ignore_defaults = container.ignore_defaults
            attnames = container.attnames
            logging.debug('^^^^^^^^^^^^^^^^^')
            logging.debug(attnames)
            
            result_list = yield self.reg.find_resource(description,regex,ignore_defaults, attnames)
        
        results=coi_resource_descriptions.ResourceListContainer()
        results.resources = result_list

        logging.info(self.__class__.__name__ + ': op_'+ headers['op'] + ' Success!')
        encoding, _, data = dataobject.serializer.encode(results, accept_encoding)
        headers = dict(encoding=encoding)
        yield self.reply_ok(msg, data, headers)


class RegistryService(BaseRegistryService):
    """
    @Brief Example Registry Service implementation using the base class
    """
     # Declaration of service
    declare = BaseService.service_declare(name='registry_service', version='0.1.0', dependencies=[])

    op_clear_registry = BaseRegistryService.base_clear_registry
    op_register_resource = BaseRegistryService.base_register_resource
    op_get_resource = BaseRegistryService.base_get_resource
    op_get_resource_by_id = BaseRegistryService.base_get_resource_by_id
    op_set_resource_lcstate = BaseRegistryService.base_set_resource_lcstate
    op_find_resource = BaseRegistryService.base_find_resource


# Spawn of the process using the module name
factory = ProtocolFactory(RegistryService)


class BaseRegistryClient(BaseServiceClient):
    """
    @Brief Base Registry Client is the base class used to simplify implementation
    of Registry Service Clients. The client for a particular registry should
    inherit from this base class and use the base methods to communicate with
    the service. The client can do what ever business logic is neccissary before
    calling the base client methods.
    """
            
    @defer.inlineCallbacks
    def base_clear_registry(self,op_name):
        yield self._check_init()

        (content, headers, msg) = yield self.rpc_send(op_name,None)
        if content['status']=='OK':
            defer.returnValue(None)


    @defer.inlineCallbacks
    def base_register_resource(self,op_name ,resource):
        """
        @brief Store a resource in the registry by its ID. It can be new or
        modified.
        @param op_name The operation name to call in the service
        @param resource is an instance of a Resource object which has been
        created using the create_new_resource method. Specific registries may
        over ride this behavior to create the resource inside the register method
        """
        yield self._check_init()
        logging.info(self.__class__.__name__ + '; Calling:'+ op_name)
        
        assert isinstance(resource, dataobject.Resource), 'Invalid argument to base_register_resource'
        assert isinstance(op_name, str), 'Invalid argument to base_register_resource'

<<<<<<< HEAD
        encoding, _, data = dataobject.serializer.encode(resource)
        headers = {'encoding':encoding, 'accept-encoding':encoding}
        (content, headers, msg) = yield self.rpc_send(op_name, data, headers)
=======
        (content, headers, msg) = yield self.rpc_send(op_name,
                                            resource.encode())
>>>>>>> 59dfe776
        
        logging.debug(self.__class__.__name__ + ': '+ op_name + '; Result:' + str(headers))
        
        if content['status']=='OK':
            #resource = dataobject.Resource.decode(content['value'])
            resource = dataobject.serializer.decode(content['value'], headers['encoding'])
            logging.info(self.__class__.__name__ + ': '+ op_name + ' Success!')
            defer.returnValue(resource)
        else:
            logging.info(self.__class__.__name__ + ': '+ op_name + ' Failed!')
            defer.returnValue(None)

    @defer.inlineCallbacks
    def base_get_resource(self,op_name ,resource_reference):
        """
        @brief Retrieve a resource from the registry by Reference
        @param op_name the operation name to call in the service
        @param resource_reference is the registry identifier for a particular
        version of an object in the registry.
        """
        yield self._check_init()
        logging.info(self.__class__.__name__ + '; Calling:'+ op_name)
        
        assert isinstance(resource_reference, dataobject.ResourceReference), 'Invalid argument to base_register_resource'
        assert isinstance(op_name, str), 'Invalid argument to base_register_resource'
        
        encoding, _, data = dataobject.serializer.encode(resource_reference)
        headers = {'encoding':encoding, 'accept-encoding':encoding}
        (content, headers, msg) = yield self.rpc_send(op_name, data, headers)
        
        logging.debug(self.__class__.__name__ + ': '+ op_name + '; Result:' + str(headers))

        if content['status']=='OK':
            #resource = dataobject.Resource.decode(content['value'])
            resource = dataobject.serializer.decode(content['value'], headers['encoding'])
            logging.info(self.__class__.__name__ + ': '+ op_name + ' Success!')
            defer.returnValue(resource)
        else:
            logging.info(self.__class__.__name__ + ': '+ op_name + ' Failed!')
            defer.returnValue(None)

    @defer.inlineCallbacks
    def base_get_resource_by_id(self, op_name, id):
        yield self._check_init()
        logging.info(self.__class__.__name__ + '; Calling:'+ op_name)
        encoding = dataobject.serializer._default_content_type
        headers = {'encoding':encoding, 'accept-encoding':encoding}
        (content, headers, msg) = yield self.rpc_send(op_name, id, headers)
        logging.debug(self.__class__.__name__ + ': '+ op_name + '; Result:' + str(headers))

        if content['status']=='OK':
            #resource = dataobject.Resource.decode(content['value'])
            resource = dataobject.serializer.decode(content['value'], headers['encoding'])
            logging.info(self.__class__.__name__ + ': '+ op_name + ' Success!')
            defer.returnValue(resource)
        else:
            logging.info(self.__class__.__name__ + ': '+ op_name + ' Failed!')
            defer.returnValue(None)


    @defer.inlineCallbacks
    def base_set_resource_lcstate(self, op_name, resource_reference, lcstate):
        """
        @brief Retrieve a resource from the registry by its ID
        @param op_name The operation name to call in the service
        @param resource_reference is the registry identifier for a particular
        version of an object in the registry.
        @parm lcstate is a life cycle state object which provides an enum like
        behavior. 
        """
        yield self._check_init()
        logging.info(self.__class__.__name__ + '; Calling:'+ op_name)
        
        assert isinstance(resource_reference, dataobject.ResourceReference), 'Invalid argument to base_register_resource'
        assert isinstance(op_name, str), 'Invalid argument to base_register_resource'
        assert isinstance(lcstate, dataobject.LCState), 'Invalid argument to base_register_resource'

        
        container = coi_resource_descriptions.SetResourceLCStateContainer()
        container.lcstate = lcstate
        container.reference = resource_reference

        encoding, _, data = dataobject.serializer.encode(container)
        headers = {'encoding':encoding, 'accept-encoding':encoding}
        (content, headers, msg) = yield self.rpc_send(op_name, data, headers)

        logging.debug(self.__class__.__name__ + ': '+ op_name + '; Result:' + str(headers))
        
        if content['status'] == 'OK':
            #resource_reference = dataobject.ResourceReference.decode(content['value'])
            resource_reference = dataobject.serializer.decode(content['value'], headers['encoding'])
            logging.info(self.__class__.__name__ + ': '+ op_name + ' Success!')
            defer.returnValue(resource_reference)
        else:
            logging.info(self.__class__.__name__ + ': '+ op_name + ' Failed!')
            defer.returnValue(None)


    @defer.inlineCallbacks
    def base_find_resource(self, op_name, description, regex=True,ignore_defaults=True,attnames=[]):
        """
        @brief Retrieve all the resources in the registry
        @param description is an instance of a Resource which is compared with
        those in the registry. The user can select which typed attributes of the
        description to compare.
        @param regex flag to use regex when comparing string
        @param ignore_defaults flag to ignore typed attributes in the description
        which are still set to their default value.
        @param attnames is a list of the tyeped attribute names which should
        match to select a resource
        """
        yield self._check_init()
        logging.info(self.__class__.__name__ + '; Calling:'+ op_name)
    
        assert isinstance(description, dataobject.DataObject), 'Invalid argument to base_register_resource'
        assert isinstance(op_name, str), 'Invalid argument to base_register_resource'
        assert isinstance(regex, bool), 'Invalid argument to base_register_resource'
        assert isinstance(ignore_defaults, bool), 'Invalid argument to base_register_resource'
        assert isinstance(attnames, list), 'Invalid argument to base_register_resource'


        container = coi_resource_descriptions.FindResourceContainer()
        container.description = description
        container.ignore_defaults = ignore_defaults
        container.regex = regex
        container.attnames = attnames
        
        encoding, _, data = dataobject.serializer.encode(container)
        headers = {'encoding':encoding, 'accept-encoding':encoding}
        content, headers, msg = yield self.rpc_send(op_name, data, headers)

        logging.debug(self.__class__.__name__ + ': '+ op_name + '; Result:' + str(headers))
        
        # Return a list of resources
        if content['status'] == 'OK':            
            #results = dataobject.DataObject.decode(content['value'])
            results = dataobject.serializer.decode(content['value'], headers['encoding'])
            logging.info(self.__class__.__name__ + ': '+ op_name + ' Success!')
<<<<<<< HEAD
            logging.info(type(results))
            logging.info(type(content['value']))
            logging.info(content['value'])
            defer.returnValue(results.resources)
=======
            defer.returnValue(results.resources) # Returns a list of resources
>>>>>>> 59dfe776
        else:
            logging.info(self.__class__.__name__ + ': '+ op_name + ' Failed!')
            defer.returnValue([])


class RegistryClient(BaseRegistryClient,IRegistry,LCStateMixin):
    """
    #@TODO How can we make it so that the client infact uses a local registry
    for testing rather than using the registry service? Can we switch it in init?
    """
    
    def __init__(self, proc=None, **kwargs):
        if not 'targetname' in kwargs:
            kwargs['targetname'] = "registry_service"
        BaseServiceClient.__init__(self, proc, **kwargs)


    def clear_registry(self):
        return self.base_clear_registry('clear_registry')

    def register_resource(self,resource):
        return self.base_register_resource('register_resource', resource)

    def get_resource(self,resource_reference):
        return self.base_get_resource('get_resource', resource_reference)
        
    def set_resource_lcstate(self, resource_reference, lcstate):
        return self.base_set_resource_lcstate('set_resource_lcstate',resource_reference, lcstate)

    def find_resource(self, description,regex=True,ignore_defaults=True, attnames=[]):
        return self.base_find_resource('find_resource',description,regex,ignore_defaults,attnames)

    def get_resource_by_id(self, id):
        return self.base_get_resource_by_id('get_resource_by_id', id)<|MERGE_RESOLUTION|>--- conflicted
+++ resolved
@@ -294,15 +294,10 @@
         """
         Service operation: Register a resource instance with the registry.
         """
-<<<<<<< HEAD
         logging.debug('Registry Service MSG:'+ str(headers))
         #resource = dataobject.Resource.decode(content)
         accept_encoding = headers.get('accept-encoding', '')
         resource = dataobject.serializer.decode(content, headers['encoding'])
-=======
-        logging.debug(self.__class__.__name__ +', MSG Received: ' + str(headers))
-        resource = dataobject.Resource.decode(content)
->>>>>>> 59dfe776
         logging.info(self.__class__.__name__ + ' recieved: op_'+ headers['op'] +', Resource: \n' + str(resource))
   
         resource = yield self.reg.register_resource(resource)
@@ -324,15 +319,10 @@
         """
         Service operation: Get a resource instance.
         """
-<<<<<<< HEAD
         logging.debug('Registry Service MSG:'+ str(headers))
         #resource_reference = dataobject.Resource.decode(content)
         accept_encoding = headers.get('accept-encoding', '')
         resource_reference = dataobject.serializer.decode(content, headers['encoding'])
-=======
-        logging.debug(self.__class__.__name__ +', MSG Received: ' + str(headers))
-        resource_reference = dataobject.Resource.decode(content)
->>>>>>> 59dfe776
         logging.info(self.__class__.__name__ + ' recieved: op_'+ headers['op'] +', Reference: \n' + str(resource_reference))
 
         resource = yield self.reg.get_resource(resource_reference)
@@ -366,15 +356,10 @@
         """
         Service operation: set the life cycle state of resource
         """
-<<<<<<< HEAD
         logging.debug('Registry Service MSG:'+ str(headers))
         #container = dataobject.Resource.decode(content)
         accept_encoding = headers.get('accept-encoding', '')
         container = dataobject.serializer.decode(content, headers['encoding'])
-=======
-        logging.debug(self.__class__.__name__ +', MSG Received: ' + str(headers))
-        container = dataobject.Resource.decode(content)
->>>>>>> 59dfe776
         logging.info(self.__class__.__name__ + ' recieved: op_'+ headers['op'] +', container: \n' + str(container))
 
         #This makes things difficult; shouldn't use python class resolution
@@ -407,16 +392,11 @@
         ignore_defaults = None
         attnames=[]
                 
-<<<<<<< HEAD
         logging.debug('Registry Service MSG:'+ str(headers))
         #container = dataobject.Resource.decode(content)
         #This container object is expected to have certain functionality
         accept_encoding = headers.get('accept-encoding', '')
         container = dataobject.serializer.decode(content, headers['encoding'])
-=======
-        logging.debug(self.__class__.__name__ +', MSG Received: ' + str(headers))
-        container = dataobject.Resource.decode(content)
->>>>>>> 59dfe776
         logging.info(self.__class__.__name__ + ' recieved: op_'+ headers['op'] +', container: \n' + str(container))
 
         result_list = []
@@ -428,8 +408,6 @@
             regex = container.regex
             ignore_defaults = container.ignore_defaults
             attnames = container.attnames
-            logging.debug('^^^^^^^^^^^^^^^^^')
-            logging.debug(attnames)
             
             result_list = yield self.reg.find_resource(description,regex,ignore_defaults, attnames)
         
@@ -495,14 +473,9 @@
         assert isinstance(resource, dataobject.Resource), 'Invalid argument to base_register_resource'
         assert isinstance(op_name, str), 'Invalid argument to base_register_resource'
 
-<<<<<<< HEAD
         encoding, _, data = dataobject.serializer.encode(resource)
         headers = {'encoding':encoding, 'accept-encoding':encoding}
         (content, headers, msg) = yield self.rpc_send(op_name, data, headers)
-=======
-        (content, headers, msg) = yield self.rpc_send(op_name,
-                                            resource.encode())
->>>>>>> 59dfe776
         
         logging.debug(self.__class__.__name__ + ': '+ op_name + '; Result:' + str(headers))
         
@@ -641,14 +614,7 @@
             #results = dataobject.DataObject.decode(content['value'])
             results = dataobject.serializer.decode(content['value'], headers['encoding'])
             logging.info(self.__class__.__name__ + ': '+ op_name + ' Success!')
-<<<<<<< HEAD
-            logging.info(type(results))
-            logging.info(type(content['value']))
-            logging.info(content['value'])
             defer.returnValue(results.resources)
-=======
-            defer.returnValue(results.resources) # Returns a list of resources
->>>>>>> 59dfe776
         else:
             logging.info(self.__class__.__name__ + ': '+ op_name + ' Failed!')
             defer.returnValue([])
